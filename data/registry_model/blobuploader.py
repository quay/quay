import logging
import time

from contextlib import contextmanager
from collections import namedtuple

import bitmath
import rehash

from prometheus_client import Counter, Histogram

from data.registry_model import registry_model
from data.database import CloseForLongOperation, db_transaction
from digest import digest_tools
from util.registry.filelike import wrap_with_handler, StreamSlice
from util.registry.gzipstream import calculate_size_handler
from util.registry.torrent import PieceHasher


logger = logging.getLogger(__name__)


chunk_upload_duration = Histogram(
    "quay_chunk_upload_duration_seconds",
    "number of seconds for a chunk to be uploaded to the registry",
    labelnames=["region"],
)
pushed_bytes_total = Counter(
    "quay_registry_image_pushed_bytes_total", "number of bytes pushed to the registry"
)


BLOB_CONTENT_TYPE = "application/octet-stream"


class BlobUploadException(Exception):
    """ Base for all exceptions raised when uploading blobs. """


class BlobRangeMismatchException(BlobUploadException):
    """ Exception raised if the range to be uploaded does not match. """


class BlobDigestMismatchException(BlobUploadException):
    """ Exception raised if the digest requested does not match that of the contents uploaded. """


class BlobTooLargeException(BlobUploadException):
    """ Exception raised if the data uploaded exceeds the maximum_blob_size. """

    def __init__(self, uploaded, max_allowed):
        super(BlobTooLargeException, self).__init__()
        self.uploaded = uploaded
        self.max_allowed = max_allowed


BlobUploadSettings = namedtuple(
    "BlobUploadSettings",
    ["maximum_blob_size", "bittorrent_piece_size", "committed_blob_expiration"],
)


def create_blob_upload(repository_ref, storage, settings, extra_blob_stream_handlers=None):
    """ Creates a new blob upload in the specified repository and returns a manager for interacting
      with that upload. Returns None if a new blob upload could not be started.
  """
    location_name = storage.preferred_locations[0]
    new_upload_uuid, upload_metadata = storage.initiate_chunked_upload(location_name)
    blob_upload = registry_model.create_blob_upload(
        repository_ref, new_upload_uuid, location_name, upload_metadata
    )
    if blob_upload is None:
        return None

    return _BlobUploadManager(
        repository_ref, blob_upload, settings, storage, extra_blob_stream_handlers
    )


def retrieve_blob_upload_manager(repository_ref, blob_upload_id, storage, settings):
    """ Retrieves the manager for an in-progress blob upload with the specified ID under the given
      repository or None if none.
  """
    blob_upload = registry_model.lookup_blob_upload(repository_ref, blob_upload_id)
    if blob_upload is None:
        return None

    return _BlobUploadManager(repository_ref, blob_upload, settings, storage)


@contextmanager
def complete_when_uploaded(blob_upload):
    """ Wraps the given blob upload in a context manager that completes the upload when the context
      closes.
  """
    try:
        yield blob_upload
    except Exception as ex:
        logger.exception("Exception when uploading blob `%s`", blob_upload.blob_upload_id)
        raise ex
    finally:
        # Cancel the upload if something went wrong or it was not commit to a blob.
        if blob_upload.committed_blob is None:
            blob_upload.cancel_upload()


@contextmanager
def upload_blob(repository_ref, storage, settings, extra_blob_stream_handlers=None):
    """ Starts a new blob upload in the specified repository and yields a manager for interacting
      with that upload. When the context manager completes, the blob upload is deleted, whether
      committed to a blob or not. Yields None if a blob upload could not be started.
  """
    created = create_blob_upload(repository_ref, storage, settings, extra_blob_stream_handlers)
    if not created:
        yield None
        return

    try:
        yield created
    except Exception as ex:
        logger.exception("Exception when uploading blob `%s`", created.blob_upload_id)
        raise ex
    finally:
        # Cancel the upload if something went wrong or it was not commit to a blob.
        if created.committed_blob is None:
            created.cancel_upload()


class _BlobUploadManager(object):
    """ Defines a helper class for easily interacting with blob uploads in progress, including
      handling of database and storage calls. """

    def __init__(
        self, repository_ref, blob_upload, settings, storage, extra_blob_stream_handlers=None
    ):
        assert repository_ref is not None
        assert blob_upload is not None

        self.repository_ref = repository_ref
        self.blob_upload = blob_upload
        self.settings = settings
        self.storage = storage
        self.extra_blob_stream_handlers = extra_blob_stream_handlers
        self.committed_blob = None

    @property
    def blob_upload_id(self):
        """ Returns the unique ID for the blob upload. """
        return self.blob_upload.upload_id

    def upload_chunk(self, app_config, input_fp, start_offset=0, length=-1):
        """ Uploads a chunk of data found in the given input file-like interface. start_offset and
            length are optional and should match a range header if any was given.

            Returns the total number of bytes uploaded after this upload has completed. Raises
            a BlobUploadException if the upload failed. """
        assert start_offset is not None
        assert length is not None

        if start_offset > 0 and start_offset > self.blob_upload.byte_count:
            logger.error("start_offset provided greater than blob_upload.byte_count")
            raise BlobRangeMismatchException()

        # Ensure that we won't go over the allowed maximum size for blobs.
        max_blob_size = bitmath.parse_string_unsafe(self.settings.maximum_blob_size)
        uploaded = bitmath.Byte(length + start_offset)
        if length > -1 and uploaded > max_blob_size:
            raise BlobTooLargeException(uploaded=uploaded.bytes, max_allowed=max_blob_size.bytes)

        location_set = {self.blob_upload.location_name}
        upload_error = None
        with CloseForLongOperation(app_config):
            if start_offset > 0 and start_offset < self.blob_upload.byte_count:
                # Skip the bytes which were received on a previous push, which are already stored and
                # included in the sha calculation
                overlap_size = self.blob_upload.byte_count - start_offset
                input_fp = StreamSlice(input_fp, overlap_size)

                # Update our upload bounds to reflect the skipped portion of the overlap
                start_offset = self.blob_upload.byte_count
                length = max(length - overlap_size, 0)

            # We use this to escape early in case we have already processed all of the bytes the user
            # wants to upload.
            if length == 0:
                return self.blob_upload.byte_count

            input_fp = wrap_with_handler(input_fp, self.blob_upload.sha_state.update)

            if self.extra_blob_stream_handlers:
                for handler in self.extra_blob_stream_handlers:
                    input_fp = wrap_with_handler(input_fp, handler)

            # Add a hasher for calculating SHA1s for torrents if this is the first chunk and/or we have
            # already calculated hash data for the previous chunk(s).
            piece_hasher = None
            if self.blob_upload.chunk_count == 0 or self.blob_upload.piece_sha_state:
                initial_sha1_value = self.blob_upload.piece_sha_state or rehash.sha1()
<<<<<<< HEAD
                initial_sha1_pieces_value = self.blob_upload.piece_hashes or ""
=======
                initial_sha1_pieces_value = self.blob_upload.piece_hashes or b""
>>>>>>> b58be075

                piece_hasher = PieceHasher(
                    self.settings.bittorrent_piece_size,
                    start_offset,
                    initial_sha1_pieces_value,
                    initial_sha1_value,
                )
                input_fp = wrap_with_handler(input_fp, piece_hasher.update)

            # If this is the first chunk and we're starting at the 0 offset, add a handler to gunzip the
            # stream so we can determine the uncompressed size. We'll throw out this data if another chunk
            # comes in, but in the common case the docker client only sends one chunk.
            size_info = None
            if start_offset == 0 and self.blob_upload.chunk_count == 0:
                size_info, fn = calculate_size_handler()
                input_fp = wrap_with_handler(input_fp, fn)

            start_time = time.time()
            length_written, new_metadata, upload_error = self.storage.stream_upload_chunk(
                location_set,
                self.blob_upload.upload_id,
                start_offset,
                length,
                input_fp,
                self.blob_upload.storage_metadata,
                content_type=BLOB_CONTENT_TYPE,
            )

            if upload_error is not None:
                logger.error("storage.stream_upload_chunk returned error %s", upload_error)
                raise BlobUploadException(upload_error)

            # Update the chunk upload time and push bytes metrics.
            chunk_upload_duration.labels(list(location_set)[0]).observe(time.time() - start_time)
            pushed_bytes_total.inc(length_written)

        # Ensure we have not gone beyond the max layer size.
        new_blob_bytes = self.blob_upload.byte_count + length_written
        new_blob_size = bitmath.Byte(new_blob_bytes)
        if new_blob_size > max_blob_size:
            raise BlobTooLargeException(uploaded=new_blob_size, max_allowed=max_blob_size.bytes)

        # If we determined an uncompressed size and this is the first chunk, add it to the blob.
        # Otherwise, we clear the size from the blob as it was uploaded in multiple chunks.
        uncompressed_byte_count = self.blob_upload.uncompressed_byte_count
        if size_info is not None and self.blob_upload.chunk_count == 0 and size_info.is_valid:
            uncompressed_byte_count = size_info.uncompressed_size
        elif length_written > 0:
            # Otherwise, if we wrote some bytes and the above conditions were not met, then we don't
            # know the uncompressed size.
            uncompressed_byte_count = None

        piece_hashes = None
        piece_sha_state = None
        if piece_hasher is not None:
            piece_hashes = piece_hasher.piece_hashes
            piece_sha_state = piece_hasher.hash_fragment

        self.blob_upload = registry_model.update_blob_upload(
            self.blob_upload,
            uncompressed_byte_count,
            piece_hashes,
            piece_sha_state,
            new_metadata,
            new_blob_bytes,
            self.blob_upload.chunk_count + 1,
            self.blob_upload.sha_state,
        )
        if self.blob_upload is None:
            raise BlobUploadException("Could not complete upload of chunk")

        return new_blob_bytes

    def cancel_upload(self):
        """ Cancels the blob upload, deleting any data uploaded and removing the upload itself. """
        if self.blob_upload is None:
            return

        # Tell storage to cancel the chunked upload, deleting its contents.
        self.storage.cancel_chunked_upload(
            {self.blob_upload.location_name},
            self.blob_upload.upload_id,
            self.blob_upload.storage_metadata,
        )

        # Remove the blob upload record itself.
        registry_model.delete_blob_upload(self.blob_upload)

    def commit_to_blob(self, app_config, expected_digest=None):
        """ Commits the blob upload to a blob under the repository. The resulting blob will be marked
            to not be GCed for some period of time (as configured by `committed_blob_expiration`).

            If expected_digest is specified, the content digest of the data uploaded for the blob is
            compared to that given and, if it does not match, a BlobDigestMismatchException is
            raised. The digest given must be of type `Digest` and not a string. """
        # Compare the content digest.
        if expected_digest is not None:
            self._validate_digest(expected_digest)

        # Finalize the storage.
        storage_already_existed = self._finalize_blob_storage(app_config)

        # Convert the upload to a blob.
        computed_digest_str = digest_tools.sha256_digest_from_hashlib(self.blob_upload.sha_state)

        with db_transaction():
            blob = registry_model.commit_blob_upload(
                self.blob_upload, computed_digest_str, self.settings.committed_blob_expiration
            )
            if blob is None:
                return None

            # Save torrent hash information (if available).
            if self.blob_upload.piece_sha_state is not None and not storage_already_existed:
                piece_bytes = (
                    self.blob_upload.piece_hashes + self.blob_upload.piece_sha_state.digest()
                )
                registry_model.set_torrent_info(
                    blob, self.settings.bittorrent_piece_size, piece_bytes
                )

        self.committed_blob = blob
        return blob

    def _validate_digest(self, expected_digest):
        """ Verifies that the digest's SHA matches that of the uploaded data. """
        try:
            computed_digest = digest_tools.sha256_digest_from_hashlib(self.blob_upload.sha_state)
            if not digest_tools.digests_equal(computed_digest, expected_digest):
                logger.error(
                    "Digest mismatch for upload %s: Expected digest %s, found digest %s",
                    self.blob_upload.upload_id,
                    expected_digest,
                    computed_digest,
                )
                raise BlobDigestMismatchException()
        except digest_tools.InvalidDigestException:
            raise BlobDigestMismatchException()

    def _finalize_blob_storage(self, app_config):
        """ When an upload is successful, this ends the uploading process from the storage's perspective.

            Returns True if the blob already existed. """
        computed_digest = digest_tools.sha256_digest_from_hashlib(self.blob_upload.sha_state)
        final_blob_location = digest_tools.content_path(computed_digest)

        # Close the database connection before we perform this operation, as it can take a while
        # and we shouldn't hold the connection during that time.
        with CloseForLongOperation(app_config):
            # Move the storage into place, or if this was a re-upload, cancel it
            already_existed = self.storage.exists(
                {self.blob_upload.location_name}, final_blob_location
            )
            if already_existed:
                # It already existed, clean up our upload which served as proof that the
                # uploader had the blob.
                self.storage.cancel_chunked_upload(
                    {self.blob_upload.location_name},
                    self.blob_upload.upload_id,
                    self.blob_upload.storage_metadata,
                )
            else:
                # We were the first ones to upload this image (at least to this location)
                # Let's copy it into place
                self.storage.complete_chunked_upload(
                    {self.blob_upload.location_name},
                    self.blob_upload.upload_id,
                    final_blob_location,
                    self.blob_upload.storage_metadata,
                )

        return already_existed<|MERGE_RESOLUTION|>--- conflicted
+++ resolved
@@ -196,11 +196,7 @@
             piece_hasher = None
             if self.blob_upload.chunk_count == 0 or self.blob_upload.piece_sha_state:
                 initial_sha1_value = self.blob_upload.piece_sha_state or rehash.sha1()
-<<<<<<< HEAD
-                initial_sha1_pieces_value = self.blob_upload.piece_hashes or ""
-=======
                 initial_sha1_pieces_value = self.blob_upload.piece_hashes or b""
->>>>>>> b58be075
 
                 piece_hasher = PieceHasher(
                     self.settings.bittorrent_piece_size,
