import os.path
from typing import Any, Dict, List, Optional, Tuple, Union
from uuid import uuid4

import requests

from _init import CONF_DIR, ROOT_DIR


def build_requests_session():
    sess = requests.Session()
    adapter = requests.adapters.HTTPAdapter(pool_connections=100, pool_maxsize=100)
    sess.mount("http://", adapter)
    sess.mount("https://", adapter)
    return sess


# The set of configuration key names that will be accessible in the client. Since these
# values are sent to the frontend, DO NOT PLACE ANY SECRETS OR KEYS in this list.
CLIENT_WHITELIST = [
    "SERVER_HOSTNAME",
    "PREFERRED_URL_SCHEME",
    "MIXPANEL_KEY",
    "STRIPE_PUBLISHABLE_KEY",
    "ENTERPRISE_LOGO_URL",
    "SENTRY_PUBLIC_DSN",
    "AUTHENTICATION_TYPE",
    "REGISTRY_TITLE",
    "REGISTRY_TITLE_SHORT",
    "CONTACT_INFO",
    "AVATAR_KIND",
    "LOCAL_OAUTH_HANDLER",
    "SETUP_COMPLETE",
    "DEBUG",
    "MARKETO_MUNCHKIN_ID",
    "STATIC_SITE_BUCKET",
    "RECAPTCHA_SITE_KEY",
    "CHANNEL_COLORS",
    "TAG_EXPIRATION_OPTIONS",
    "INTERNAL_OIDC_SERVICE_ID",
    "SEARCH_RESULTS_PER_PAGE",
    "SEARCH_MAX_RESULT_PAGE_COUNT",
    "BRANDING",
    "DOCUMENTATION_ROOT",
    "FEATURE_REPO_MIRROR",
    "FEATURE_QUOTA_MANAGEMENT",
    "FEATURE_EDIT_QUOTA",
    "FEATURE_PROXY_CACHE",
    "QUOTA_BACKFILL",
    "PERMANENTLY_DELETE_TAGS",
    "UI_V2_FEEDBACK_FORM",
    "TERMS_OF_SERVICE_URL",
    "UI_DELAY_AFTER_WRITE_SECONDS",
    "FEATURE_ASSIGN_OAUTH_TOKEN",
    "FEATURE_IMAGE_EXPIRY_TRIGGER",
    "FEATURE_AUTO_PRUNE",
    "DEFAULT_NAMESPACE_AUTOPRUNE_POLICY",
]


def frontend_visible_config(config_dict):
    visible_dict = {}
    for name in CLIENT_WHITELIST:
        if name.lower().find("secret") >= 0:
            raise Exception("Cannot whitelist secrets: %s" % name)

        if name in config_dict:
            visible_dict[name] = config_dict.get(name, None)
        if "ENTERPRISE_LOGO_URL" in config_dict:
            visible_dict["BRANDING"] = visible_dict.get("BRANDING", {})
            visible_dict["BRANDING"]["logo"] = config_dict["ENTERPRISE_LOGO_URL"]

    return visible_dict


# Configuration that should not be changed by end users
class ImmutableConfig(object):
    # Requests based HTTP client with a large request pool
    HTTPCLIENT = build_requests_session()

    # Status tag config
    STATUS_TAGS = {}
    for tag_name in ["building", "failed", "none", "ready", "cancelled"]:
        tag_path = os.path.join(ROOT_DIR, "buildstatus", tag_name + ".svg")
        with open(tag_path) as tag_svg:
            STATUS_TAGS[tag_name] = tag_svg.read()

    # Reverse DNS prefixes that are reserved for internal use on labels and should not be allowable
    # to be set via the API.
    DEFAULT_LABEL_KEY_RESERVED_PREFIXES = [
        "com.docker.",
        "io.docker.",
        "org.dockerproject.",
        "org.opencontainers.",
        "io.cncf.",
        "io.kubernetes.",
        "io.k8s.",
        "io.quay",
        "com.coreos",
        "com.tectonic",
        "internal",
        "quay",
    ]

    # Colors for local avatars.
    AVATAR_COLORS = [
        "#969696",
        "#aec7e8",
        "#ff7f0e",
        "#ffbb78",
        "#2ca02c",
        "#98df8a",
        "#d62728",
        "#ff9896",
        "#9467bd",
        "#c5b0d5",
        "#8c564b",
        "#c49c94",
        "#e377c2",
        "#f7b6d2",
        "#7f7f7f",
        "#c7c7c7",
        "#bcbd22",
        "#1f77b4",
        "#17becf",
        "#9edae5",
        "#393b79",
        "#5254a3",
        "#6b6ecf",
        "#9c9ede",
        "#9ecae1",
        "#31a354",
        "#b5cf6b",
        "#a1d99b",
        "#8c6d31",
        "#ad494a",
        "#e7ba52",
        "#a55194",
    ]

    # Colors for channels.
    CHANNEL_COLORS = [
        "#969696",
        "#aec7e8",
        "#ff7f0e",
        "#ffbb78",
        "#2ca02c",
        "#98df8a",
        "#d62728",
        "#ff9896",
        "#9467bd",
        "#c5b0d5",
        "#8c564b",
        "#c49c94",
        "#e377c2",
        "#f7b6d2",
        "#7f7f7f",
        "#c7c7c7",
        "#bcbd22",
        "#1f77b4",
        "#17becf",
        "#9edae5",
        "#393b79",
        "#5254a3",
        "#6b6ecf",
        "#9c9ede",
        "#9ecae1",
        "#31a354",
        "#b5cf6b",
        "#a1d99b",
        "#8c6d31",
        "#ad494a",
        "#e7ba52",
        "#a55194",
    ]

    PROPAGATE_EXCEPTIONS = True


class DefaultConfig(ImmutableConfig):
    # Flask config
    JSONIFY_PRETTYPRINT_REGULAR = False
    SESSION_COOKIE_NAME = "_csrf_token"
    SESSION_COOKIE_SECURE = False

    SESSION_COOKIE_HTTPONLY = True
    SESSION_COOKIE_SAMESITE = "Lax"

    LOGGING_LEVEL = "DEBUG"
    SEND_FILE_MAX_AGE_DEFAULT = 0
    PREFERRED_URL_SCHEME = "http"
    SERVER_HOSTNAME = "localhost:5000"

    if os.environ.get("RED_HAT_QUAY", False):
        REGISTRY_TITLE = "Red Hat Quay"
        REGISTRY_TITLE_SHORT = "Red Hat Quay"
    else:
        REGISTRY_TITLE = "Project Quay"
        REGISTRY_TITLE_SHORT = "Project Quay"

    CONTACT_INFO: List[str] = []

    # Mail config
    MAIL_SERVER = ""
    MAIL_USE_TLS = True
    MAIL_PORT = 587
    MAIL_USERNAME: Optional[str] = None
    MAIL_PASSWORD: Optional[str] = None
    MAIL_DEFAULT_SENDER = "admin@example.com"
    MAIL_FAIL_SILENTLY = False
    TESTING = True

    # DB config
    DB_URI = "sqlite:///test/data/test.db"
    DB_CONNECTION_ARGS: Optional[Dict[str, Any]] = {
        "threadlocals": True,
        "autorollback": True,
    }

    @staticmethod
    def create_transaction(db):
        # This hack is for handling possible MySQL closing idle connections.
        # Peewee/pymysql's will try to reuse the existing connection after the MySQL server
        # has already closed it, which will return an InterfaceError.
        # AFAIK, there isn't a way to actually test for a a stale connection without actually
        # running a query. Closing the connection before the transaction forces peewee/pymysql
        # to reopen a new session to MySQL. This should only applies to non-registry workers,
        # as the registry workers use a pool by default, and shouldn't have this issue.
        if type(db.obj).__name__ == "ObservableRetryingMySQLDatabase":
            try:
                db.close()
            except:
                # Only try to close the connection. Otherwise closing connections in a nested transaction
                # will return an OperationalError. In that case, we can just continue with the normal flow,
                # as we know the connection is likely in use and not stale.
                pass

        return db.transaction()

    DB_TRANSACTION_FACTORY = create_transaction

    # If set to 'readonly', the entire registry is placed into read only mode and no write operations
    # may be performed against it.
    REGISTRY_STATE = "normal"

    # If set to true, TLS is used, but is terminated by an external service (such as a load balancer).
    # Note that PREFERRED_URL_SCHEME must be `https` when this flag is set or it can lead to undefined
    # behavior.
    EXTERNAL_TLS_TERMINATION = False

    # If true, CDN URLs will be used for our external dependencies, rather than the local
    # copies.
    USE_CDN = False

    # Authentication
    AUTHENTICATION_TYPE = "Database"

    # Build logs
    BUILDLOGS_REDIS = {"host": "localhost"}
    BUILDLOGS_OPTIONS: List[Any] = []

    # Real-time user events
    USER_EVENTS_REDIS = {"host": "localhost"}

    # Stripe config
    BILLING_TYPE = "FakeStripe"

    # Analytics
    ANALYTICS_TYPE = "FakeAnalytics"

    # Build Queue Metrics
    QUEUE_METRICS_TYPE = "Null"
    QUEUE_WORKER_METRICS_REFRESH_SECONDS = 300

    # Exception logging
    EXCEPTION_LOG_TYPE = "FakeSentry"
    SENTRY_DSN = None
    SENTRY_PUBLIC_DSN = None

    # Github Config
    GITHUB_LOGIN_CONFIG: Optional[Dict[str, Any]] = None
    GITHUB_TRIGGER_CONFIG = None

    # Google Config.
    GOOGLE_LOGIN_CONFIG: Optional[Dict[str, str]] = None

    # Bitbucket Config.
    BITBUCKET_TRIGGER_CONFIG: Optional[Dict[str, str]] = None

    # Gitlab Config.
    GITLAB_TRIGGER_CONFIG: Optional[Dict[str, str]] = None

    NOTIFICATION_QUEUE_NAME = "notification"
    DOCKERFILE_BUILD_QUEUE_NAME = "dockerfilebuild"
    REPLICATION_QUEUE_NAME = "imagestoragereplication"
    CHUNK_CLEANUP_QUEUE_NAME = "chunk_cleanup"
    NAMESPACE_GC_QUEUE_NAME = "namespacegc"
    REPOSITORY_GC_QUEUE_NAME = "repositorygc"
    EXPORT_ACTION_LOGS_QUEUE_NAME = "exportactionlogs"
    SECSCAN_V4_NOTIFICATION_QUEUE_NAME = "secscanv4"

    # Super user config. Note: This MUST BE an empty list for the default config.
    SUPER_USERS: List[str] = []

    # Global readonly user.
    # WARNING: THIS WILL GIVE USERS OF THIS LIST READ ACCESS TO ALL REPOS,
    # REGARDLESS OF WHETHER THEY ARE PUBLIC OR NOT
    GLOBAL_READONLY_SUPER_USERS: List[str] = []

    # Feature Flag: Whether sessions are permanent.
    FEATURE_PERMANENT_SESSIONS = True

    # Feature Flag: Whether super users are supported.
    FEATURE_SUPER_USERS = True

    # Feature Flag: Whether to allow anonymous users to browse and pull public repositories.
    FEATURE_ANONYMOUS_ACCESS = True

    # Feature Flag: Whether billing is required.
    FEATURE_BILLING = False

    # Feature Flag: Whether user accounts automatically have usage log access.
    FEATURE_USER_LOG_ACCESS = False

    # Feature Flag: Whether GitHub login is supported.
    FEATURE_GITHUB_LOGIN = False

    # Feature Flag: Whether Google login is supported.
    FEATURE_GOOGLE_LOGIN = False

    # Feature Flag: Whether to support GitHub build triggers.
    FEATURE_GITHUB_BUILD = False

    # Feature Flag: Whether to support Bitbucket build triggers.
    FEATURE_BITBUCKET_BUILD = False

    # Feature Flag: Whether to support GitLab build triggers.
    FEATURE_GITLAB_BUILD = False

    # Feature Flag: Dockerfile build support.
    FEATURE_BUILD_SUPPORT = True

    # Feature Flag: Whether emails are enabled.
    FEATURE_MAILING = True

    # Feature Flag: Whether users can be created (by non-super users).
    FEATURE_USER_CREATION = True

    # Feature Flag: Whether users being created must be invited by another user.
    # If FEATURE_USER_CREATION is off, this flag has no effect.
    FEATURE_INVITE_ONLY_USER_CREATION = False

    # Feature Flag: Whether users can be renamed
    FEATURE_USER_RENAME = False

    # Feature Flag: Whether non-encrypted passwords (as opposed to encrypted tokens) can be used for
    # basic auth.
    FEATURE_REQUIRE_ENCRYPTED_BASIC_AUTH = False

    # Feature Flag: Whether to automatically replicate between storage engines.
    FEATURE_STORAGE_REPLICATION = False  # Optional[bool]

    # Feature Flag: Whether users can directly login to the UI.
    FEATURE_DIRECT_LOGIN = True

    # Feature Flag: Whether the v2/ endpoint is visible
    FEATURE_ADVERTISE_V2 = True

    # Semver spec for which Docker versions we will blacklist
    # Documentation: http://pythonhosted.org/semantic_version/reference.html#semantic_version.Spec
    BLACKLIST_V2_SPEC = "<1.6.0"

    # Feature Flag: Whether to restrict V1 pushes to the whitelist.
    FEATURE_RESTRICTED_V1_PUSH = False
    V1_PUSH_WHITELIST: Optional[List[str]] = []

    # Feature Flag: Whether or not to rotate old action logs to storage.
    FEATURE_ACTION_LOG_ROTATION = False

    # Feature Flag: Whether to allow for "namespace-less" repositories when pulling and pushing from
    # Docker.
    FEATURE_LIBRARY_SUPPORT = True

    # Feature Flag: Whether to require invitations when adding a user to a team.
    FEATURE_REQUIRE_TEAM_INVITE = True

    # Feature Flag: Whether to proxy all direct download URLs in storage via the registry's nginx.
    FEATURE_PROXY_STORAGE = False

    # Feature Flag: Whether to collect and support user metadata.
    FEATURE_USER_METADATA = False

    # Feature Flag: Whether to support signing
    FEATURE_SIGNING = False

    # Feature Flag: If set to true, the _catalog endpoint returns public repositories. Otherwise,
    # only private repositories can be returned.
    FEATURE_PUBLIC_CATALOG = False

    # Feature Flag: If set to true, build logs may be read by those with read access to the repo,
    # rather than only write access or admin access.
    FEATURE_READER_BUILD_LOGS = False

    # Feature Flag: If set to true, autocompletion will apply to partial usernames.
    FEATURE_PARTIAL_USER_AUTOCOMPLETE = True

    # Feature Flag: If set to true, users can confirm (and modify) their initial usernames when
    # logging in via OIDC or a non-database internal auth provider.
    FEATURE_USERNAME_CONFIRMATION = True

    # Feature Flag: If set to true, Quay will run using FIPS compliant hash functions.
    FEATURE_FIPS = False

    # If a namespace is defined in the public namespace list, then it will appear on *all*
    # user's repository list pages, regardless of whether that user is a member of the namespace.
    # Typically, this is used by an enterprise customer in configuring a set of "well-known"
    # namespaces.
    PUBLIC_NAMESPACES: List[str] = []

    # The namespace to use for library repositories.
    # Note: This must remain 'library' until Docker removes their hard-coded namespace for libraries.
    # See: https://github.com/docker/docker/blob/master/registry/session.go#L320
    LIBRARY_NAMESPACE = "library"

    BUILD_MANAGER: Tuple[str, Dict[Any, Any]] = ("enterprise", {})

    DISTRIBUTED_STORAGE_CONFIG: Optional[Dict[str, List[Any]]] = {
        "local_eu": ["LocalStorage", {"storage_path": "test/data/registry/eu"}],
        "local_us": ["LocalStorage", {"storage_path": "test/data/registry/us"}],
    }

    DISTRIBUTED_STORAGE_PREFERENCE = ["local_us"]
    DISTRIBUTED_STORAGE_DEFAULT_LOCATIONS = ["local_us"]

    # Health checker.
    HEALTH_CHECKER: Tuple[str, Dict[Any, Any]] = ("LocalHealthCheck", {})

    # Userfiles
    USERFILES_LOCATION = "local_us"
    USERFILES_PATH = "userfiles/"

    # Build logs archive
    LOG_ARCHIVE_LOCATION = "local_us"
    LOG_ARCHIVE_PATH = "logarchive/"

    # Action logs configuration for advanced events
    ACTION_LOG_AUDIT_LOGINS = True

    # Action logs configuration for failure tracking
    ACTION_LOG_AUDIT_LOGIN_FAILURES = False
    ACTION_LOG_AUDIT_PULL_FAILURES = False
    ACTION_LOG_AUDIT_PUSH_FAILURES = False
    ACTION_LOG_AUDIT_DELETE_FAILURES = False

    # Action logs archive
    ACTION_LOG_ARCHIVE_LOCATION: Optional[str] = "local_us"
    ACTION_LOG_ARCHIVE_PATH: Optional[str] = "actionlogarchive/"
    ACTION_LOG_ROTATION_THRESHOLD = "30d"

    # Allow registry pulls when unable to write to the audit log
    ALLOW_PULLS_WITHOUT_STRICT_LOGGING = False

    # Allow any registry action when unable to write to the audit log
    ALLOW_WITHOUT_STRICT_LOGGING = False

    # Temporary tag expiration in seconds, this may actually be longer based on GC policy
    PUSH_TEMP_TAG_EXPIRATION_SEC = 60 * 60  # One hour per layer

    # Signed registry grant token expiration in seconds
    SIGNED_GRANT_EXPIRATION_SEC = 60 * 60 * 24  # One day to complete a push/pull

    # Registry v2 JWT Auth config
    REGISTRY_JWT_AUTH_MAX_FRESH_S = (
        60 * 60 + 60
    )  # At most signed one hour, accounting for clock skew

    # The URL endpoint to which we redirect OAuth when generating a token locally.
    LOCAL_OAUTH_HANDLER = "/oauth/localapp"

    # The various avatar background colors.
    AVATAR_KIND = "local"

    # Custom branding
    BRANDING: Dict[str, Optional[str]]
    if os.environ.get("RED_HAT_QUAY", False):
        BRANDING = {
            "logo": "/static/img/RH_Logo_Quay_Black_UX-horizontal.svg",
            "footer_img": "/static/img/RedHat.svg",
            "footer_url": "https://access.redhat.com/documentation/en-us/red_hat_quay/3/",
        }
    else:
        BRANDING = {
            "logo": "/static/img/quay-horizontal-color.svg",
            "footer_img": None,
            "footer_url": None,
        }

    # How often the Garbage Collection worker runs.
    GARBAGE_COLLECTION_FREQUENCY = 30  # seconds

    # How long notifications will try to send before timing out.
    NOTIFICATION_SEND_TIMEOUT = 10

    # Security scanner
    FEATURE_SECURITY_SCANNER = False
    FEATURE_SECURITY_NOTIFICATIONS = False

    # The endpoint for the V4 security scanner.
    SECURITY_SCANNER_V4_ENDPOINT: Optional[str] = None

    # Cleanup deleted manifests from the security scanner service.
    SECURITY_SCANNER_V4_MANIFEST_CLEANUP: Optional[bool] = True

    # The number of seconds between indexing intervals in the security scanner
    SECURITY_SCANNER_INDEXING_INTERVAL = 30

    # Minimum number of seconds before re-indexing a manifest with the security scanner.
    SECURITY_SCANNER_V4_REINDEX_THRESHOLD = 300

    # Maximum layer size allowed for indexing.
    SECURITY_SCANNER_V4_INDEX_MAX_LAYER_SIZE = None

    # A base64 encoded string used to sign JWT(s) on Clair V4
    # requests. If none jwt signing will not occur
    SECURITY_SCANNER_V4_PSK = None

    # Repository mirror
    FEATURE_REPO_MIRROR = False

    # The number of seconds between indexing intervals in the repository mirror
    REPO_MIRROR_INTERVAL = 30

    # Require HTTPS and verify certificates of Quay registry during mirror.
    REPO_MIRROR_TLS_VERIFY = True

    # Replaces the SERVER_HOSTNAME as the destination for mirroring.
    REPO_MIRROR_SERVER_HOSTNAME: Optional[str] = None

    # Enables rolling repository back to previous state in the event the mirror fails.
    # Defaults to false, to allow partial mirroring of upstream repositories.
    REPO_MIRROR_ROLLBACK = False

    # "Secret" key for generating encrypted paging tokens. Only needed to be secret to
    # hide the ID range for production (in which this value is overridden). Should *not*
    # be relied upon for secure encryption otherwise.
    # This value is a Fernet key and should be 32bytes URL-safe base64 encoded.
    PAGE_TOKEN_KEY = "0OYrc16oBuksR8T3JGB-xxYSlZ2-7I_zzqrLzggBJ58="

    # The timeout for service key approval.
    UNAPPROVED_SERVICE_KEY_TTL_SEC = 60 * 60 * 24  # One day

    # How long to wait before GCing an expired service key.
    EXPIRED_SERVICE_KEY_TTL_SEC = 60 * 60 * 24 * 7  # One week

    # The ID of the user account in the database to be used for service audit logs. If none, the
    # lowest user in the database will be used.
    SERVICE_LOG_ACCOUNT_ID = None

    # The service key ID for the instance service.
    INSTANCE_SERVICE_KEY_SERVICE = "quay"

    # The location of the key ID file generated for this instance.
    INSTANCE_SERVICE_KEY_KID_LOCATION = os.path.join(CONF_DIR, "quay.kid")

    # The location of the private key generated for this instance.
    INSTANCE_SERVICE_KEY_LOCATION = os.path.join(CONF_DIR, "quay.pem")

    # This instance's service key expiration in minutes.
    INSTANCE_SERVICE_KEY_EXPIRATION = 120

    # Number of minutes between expiration refresh in minutes. Should be the expiration / 2 minus
    # some additional window time.
    INSTANCE_SERVICE_KEY_REFRESH = 55

    # The whitelist of client IDs for OAuth applications that allow for direct login.
    DIRECT_OAUTH_CLIENTID_WHITELIST: Optional[List[str]] = []

    # URL that specifies the location of the prometheus pushgateway.
    PROMETHEUS_PUSHGATEWAY_URL: Optional[str] = "http://localhost:9091"

    # Namespace prefix for all prometheus metrics.
    PROMETHEUS_NAMESPACE = "quay"

    # Overridable list of reverse DNS prefixes that are reserved for internal use on labels.
    LABEL_KEY_RESERVED_PREFIXES: Optional[List[str]] = []

    # Delays workers from starting until a random point in time between 0 and their regular interval.
    STAGGER_WORKERS = True

    # Location of the static marketing site.
    STATIC_SITE_BUCKET = None

    # Site key and secret key for using recaptcha.
    FEATURE_RECAPTCHA = False
    RECAPTCHA_SITE_KEY: Optional[str] = None
    RECAPTCHA_SECRET_KEY: Optional[str] = None

    # List of users allowed to pass through recaptcha security check to enable org/user creation via API
    RECAPTCHA_WHITELISTED_USERS: List[str] = []

    # Server where TUF metadata can be found
    TUF_SERVER = None

    # Prefix to add to metadata e.g. <prefix>/<namespace>/<reponame>
    TUF_GUN_PREFIX = None

    # Maximum size allowed for layers in the registry.
    MAXIMUM_LAYER_SIZE = "20G"

    # Feature Flag: Whether team syncing from the backing auth is enabled.
    FEATURE_TEAM_SYNCING = False
    TEAM_RESYNC_STALE_TIME = "30m"
    TEAM_SYNC_WORKER_FREQUENCY = 60  # seconds

    # Feature Flag: If enabled, non-superusers can setup team syncing.
    FEATURE_NONSUPERUSER_TEAM_SYNCING_SETUP = False

    # The default configurable tag expiration time for time machine.
    DEFAULT_TAG_EXPIRATION = "2w"

    # The options to present in namespace settings for the tag expiration. If empty, no option
    # will be given and the default will be displayed read-only.
    TAG_EXPIRATION_OPTIONS = ["0s", "1d", "1w", "2w", "4w"]

    # Feature Flag: Whether users can view and change their tag expiration.
    FEATURE_CHANGE_TAG_EXPIRATION = True

    # Defines a secret for enabling the health-check endpoint's debug information.
    ENABLE_HEALTH_DEBUG_SECRET = None

    # The lifetime for a user recovery token before it becomes invalid.
    USER_RECOVERY_TOKEN_LIFETIME = "30m"

    # If specified, when app specific passwords expire by default.
    APP_SPECIFIC_TOKEN_EXPIRATION = None

    # Feature Flag: If enabled, users can create and use app specific tokens to login via the CLI.
    FEATURE_APP_SPECIFIC_TOKENS = True

    # How long expired app specific tokens should remain visible to users before being automatically
    # deleted. Set to None to turn off garbage collection.
    EXPIRED_APP_SPECIFIC_TOKEN_GC = "1d"

    # The size of pages returned by the Docker V2 API.
    V2_PAGINATION_SIZE = 50

    # If enabled, ensures that API calls are made with the X-Requested-With header
    # when called from a browser.
    BROWSER_API_CALLS_XHR_ONLY = True

    # If set to a non-None integer value, the default number of maximum builds for a namespace.
    DEFAULT_NAMESPACE_MAXIMUM_BUILD_COUNT: Optional[int] = None

    # If set to a non-None integer value, the default number of maximum builds for a namespace whose
    # creator IP is deemed a threat.
    THREAT_NAMESPACE_MAXIMUM_BUILD_COUNT: Optional[int] = None

    # The API Key to use when requesting IP information.
    IP_DATA_API_KEY = None

    # For Billing Support Only: The number of allowed builds on a namespace that has been billed
    # successfully.
    BILLED_NAMESPACE_MAXIMUM_BUILD_COUNT: Optional[int] = None

    # Configuration for the data model cache.
    DATA_MODEL_CACHE_CONFIG = {
        "engine": "memcached",
        "endpoint": ("127.0.0.1", 18080),
        "repository_blob_cache_ttl": "60s",
        "catalog_page_cache_ttl": "60s",
        "namespace_geo_restrictions_cache_ttl": "240s",
        "active_repo_tags_cache_ttl": "120s",
        "value_size_limit": "1MiB",
    }

    # Defines the number of successive failures of a build trigger's build before the trigger is
    # automatically disabled.
    SUCCESSIVE_TRIGGER_FAILURE_DISABLE_THRESHOLD = 100

    # Defines the number of successive internal errors of a build trigger's build before the
    # trigger is automatically disabled.
    SUCCESSIVE_TRIGGER_INTERNAL_ERROR_DISABLE_THRESHOLD = 5

    # Defines the delay required (in seconds) before the last_accessed field of a user/robot or access
    # token will be updated after the previous update.
    LAST_ACCESSED_UPDATE_THRESHOLD_S = 60

    # Defines the number of results per page used to show search results
    SEARCH_RESULTS_PER_PAGE = 10

    # Defines the maximum number of pages the user can paginate before they are limited
    SEARCH_MAX_RESULT_PAGE_COUNT = 10

    # Feature Flag: Whether to record when users were last accessed.
    FEATURE_USER_LAST_ACCESSED = True

    # Feature Flag: Whether to allow users to retrieve aggregated log counts.
    FEATURE_AGGREGATED_LOG_COUNT_RETRIEVAL = True

    # Feature Flag: Whether rate limiting is enabled.
    FEATURE_RATE_LIMITS = False

    # Feature Flag: Whether to support log exporting.
    FEATURE_LOG_EXPORT = True

    # Maximum number of action logs pages that can be returned via the API.
    ACTION_LOG_MAX_PAGE = None

    # Log model
    LOGS_MODEL = "database"
    LOGS_MODEL_CONFIG: Dict[str, Any] = {}

    # Namespace in which all audit logging is disabled.
    DISABLED_FOR_AUDIT_LOGS: List[str] = []

    # Namespace in which pull audit logging is disabled.
    DISABLED_FOR_PULL_LOGS: List[str] = []

    # Feature Flag: Whether pull logs are disabled for free namespace.
    FEATURE_DISABLE_PULL_LOGS_FOR_FREE_NAMESPACES = False

    # Feature Flag: If set to true, no account using blacklisted email addresses will be allowed
    # to be created.
    FEATURE_BLACKLISTED_EMAILS = False

    # The list of domains, including subdomains, for which any *new* User with a matching
    # email address will be denied creation. This option is only used if
    # FEATURE_BLACKLISTED_EMAILS is enabled.
    BLACKLISTED_EMAIL_DOMAINS: List[str] = []

    # Feature Flag: Whether garbage collection is enabled.
    FEATURE_GARBAGE_COLLECTION = True

    # Feature Flags: Whether the workers for GCing deleted namespaces and repositories
    # are enabled.
    FEATURE_NAMESPACE_GARBAGE_COLLECTION = True
    FEATURE_REPOSITORY_GARBAGE_COLLECTION = True

    # When enabled, sets a tracing callback to report greenlet metrics.
    GREENLET_TRACING = True

    # The timeout after which a fresh login check is required for sensitive operations.
    FRESH_LOGIN_TIMEOUT = "10m"

    # Feature Flag: Whether to clear expired RepositoryActionCount entries.
    FEATURE_CLEAR_EXPIRED_RAC_ENTRIES = False

    # Feature Flag: Whether OCI manifest support should be enabled generally.
    FEATURE_GENERAL_OCI_SUPPORT = True
    ALLOWED_OCI_ARTIFACT_TYPES = {
        "application/vnd.oci.image.config.v1+json": [
            "application/vnd.dev.cosign.simplesigning.v1+json",
            "application/vnd.dsse.envelope.v1+json",
            "text/spdx",
            "text/spdx+xml",
            "text/spdx+json",
            "application/vnd.syft+json",
            "application/vnd.cyclonedx",
            "application/vnd.cyclonedx+xml",
            "application/vnd.cyclonedx+json",
            "application/vnd.in-toto+json",
        ],
        "application/vnd.cncf.helm.config.v1+json": [
            "application/tar+gzip",
            "application/vnd.cncf.helm.chart.content.v1.tar+gzip",
        ],
        "application/vnd.oci.source.image.config.v1+json": [
            "application/vnd.oci.image.layer.v1.tar+gzip"
        ],
        "application/vnd.unknown.config.v1+json": [
            "application/vnd.cncf.openpolicyagent.policy.layer.v1+rego",
            "application/vnd.cncf.openpolicyagent.data.layer.v1+json",
        ],
    }

    # Feature Flag: Whether to allow Helm OCI content types.
    # See: https://helm.sh/docs/topics/registries/
    FEATURE_HELM_OCI_SUPPORT = True

    FEATURE_REFERRERS_API = True

    # The set of hostnames disallowed from webhooks, beyond localhost (which will
    # not work due to running inside a container).
    WEBHOOK_HOSTNAME_BLACKLIST: Optional[List[str]] = []

    # The root URL for documentation.
    if os.environ.get("RED_HAT_QUAY", False):
        DOCUMENTATION_ROOT = "https://access.redhat.com/documentation/en-us/red_hat_quay/3/"
    else:
        DOCUMENTATION_ROOT = "https://docs.projectquay.io/"

    # Feature Flag: Whether the repository action count worker is enabled.
    FEATURE_REPOSITORY_ACTION_COUNTER = True

    # TEMP FEATURE: Backfill the sizes and subjects of manifests.
    FEATURE_MANIFEST_SIZE_BACKFILL = True
    FEATURE_MANIFEST_SUBJECT_BACKFILL = True

    # Repos created by push default to private visibility
    CREATE_PRIVATE_REPO_ON_PUSH = True

    # Create organization on push if it does not exist
    CREATE_NAMESPACE_ON_PUSH = False

    # Account recovery mode
    ACCOUNT_RECOVERY_MODE = False

    # Feature Flag: If set to true, the first User account may be created via API /api/v1/user/initialize
    FEATURE_USER_INITIALIZE = False

    # Allows "/" in repository names
    FEATURE_EXTENDED_REPOSITORY_NAMES = True

    # Automatically clean stale blobs leftover in the uploads storage folder from cancelled uploads
    CLEAN_BLOB_UPLOAD_FOLDER = True

    # Add quota management configuration, caching, and validation
    FEATURE_QUOTA_MANAGEMENT = False

    FEATURE_EDIT_QUOTA = True

    # Enables quota verfication on image push
    FEATURE_VERIFY_QUOTA = True

    # Catches and suppresses quota failures during image push and garbage collection
    FEATURE_QUOTA_SUPPRESS_FAILURES = False

    # default value for all organizations to reject by default. 0 = no configuration
    DEFAULT_SYSTEM_REJECT_QUOTA_BYTES = 0
    # Time delay for starting the quota backfill. Rolling deployments can cause incorrect
    # totals, so this field should be set to a time longer than it takes for the rolling
    # deployment to complete. Defaults to 30m.
    QUOTA_TOTAL_DELAY_SECONDS = 60 * 30

    # Enables the quota backfill worker
    QUOTA_BACKFILL = True

    # Feature Flag: Enables Quay to act as a pull through cache for upstream registries
    FEATURE_PROXY_CACHE = False

    # Feature Flag: Use Red Hat Export Compliance Service during Red Hat SSO (only used in Quay.io)
    FEATURE_EXPORT_COMPLIANCE = False

    # Feature Flag: Enables user to try the beta UI Environment
    FEATURE_UI_V2 = False

    # User feedback form for UI-V2
    UI_V2_FEEDBACK_FORM = "https://7qdvkuo9rkj.typeform.com/to/XH5YE79P"

    # Export Compliance Endpoint
    EXPORT_COMPLIANCE_ENDPOINT = ""

    # Origin to allow for CORS requests
    CORS_ORIGIN = "*"

    # Feature Flag: Enables notifications about vulnerabilities to be sent for new pushes
    FEATURE_SECURITY_SCANNER_NOTIFY_ON_NEW_INDEX = True

    # Set minimal security level for new notifications on detected vulnerabilities. Avoids
    # creation of large number of notifications after first index. If not defined, defaults to "High".
    NOTIFICATION_MIN_SEVERITY_ON_NEW_INDEX = "High"

    FEATURE_SUPERUSERS_FULL_ACCESS = False
    FEATURE_SUPERUSERS_ORG_CREATION_ONLY = False

    FEATURE_RESTRICTED_USERS = False
    RESTRICTED_USERS_WHITELIST: Optional[List[str]] = None

    QUOTA_INVALIDATE_TOTALS = True
    RESET_CHILD_MANIFEST_EXPIRATION = False
    PERMANENTLY_DELETE_TAGS = False

    # Feature Flag: Enables reconciler for RH marketplace
    FEATURE_ENTITLEMENT_RECONCILIATION = False
    # Endpoints for marketplace compatibility
    ENTITLEMENT_RECONCILIATION_USER_ENDPOINT = ""
    ENTITLEMENT_RECONCILIATION_MARKETPLACE_ENDPOINT = ""

    FEATURE_RH_MARKETPLACE = False

    # Set up custom TOS for on-premise installations
    TERMS_OF_SERVICE_URL = ""

    FEATURE_AUTO_PRUNE = False
    # delay after a write operation is made to the DB. This
    # is useful if quay is using a different DB for reads and
    # there is a delay in replication

    FEATURE_UI_DELAY_AFTER_WRITE = False
    UI_DELAY_AFTER_WRITE_SECONDS = 3

    # whitelist for ROBOTS_DISALLOW to grant access/usage for mirroring
    ROBOTS_WHITELIST: Optional[List[str]] = []

    FEATURE_ASSIGN_OAUTH_TOKEN = True
<<<<<<< HEAD
    DEFAULT_NAMESPACE_AUTOPRUNE_POLICY: Optional[List[Dict[str, str]]] = None
=======
    DEFAULT_NAMESPACE_AUTOPRUNE_POLICY: Optional[Dict[str, str]] = None

    # Allows users to set up notifications on image expiry, can remove flag once feature is tested
    FEATURE_IMAGE_EXPIRY_TRIGGER = False

    # Disable pushes while allowing other registry operations.
    # Defaults to "False".
    DISABLE_PUSHES = False
>>>>>>> 06a816dd
<|MERGE_RESOLUTION|>--- conflicted
+++ resolved
@@ -893,15 +893,11 @@
     ROBOTS_WHITELIST: Optional[List[str]] = []
 
     FEATURE_ASSIGN_OAUTH_TOKEN = True
-<<<<<<< HEAD
     DEFAULT_NAMESPACE_AUTOPRUNE_POLICY: Optional[List[Dict[str, str]]] = None
-=======
-    DEFAULT_NAMESPACE_AUTOPRUNE_POLICY: Optional[Dict[str, str]] = None
 
     # Allows users to set up notifications on image expiry, can remove flag once feature is tested
     FEATURE_IMAGE_EXPIRY_TRIGGER = False
 
     # Disable pushes while allowing other registry operations.
     # Defaults to "False".
-    DISABLE_PUSHES = False
->>>>>>> 06a816dd
+    DISABLE_PUSHES = False