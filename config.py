import os.path
from typing import Any, Dict, List, Optional, Tuple, Union
from uuid import uuid4

import requests

from _init import CONF_DIR, ROOT_DIR


def build_requests_session():
    sess = requests.Session()
    adapter = requests.adapters.HTTPAdapter(pool_connections=100, pool_maxsize=100)
    sess.mount("http://", adapter)
    sess.mount("https://", adapter)
    return sess


# The set of configuration key names that will be accessible in the client. Since these
# values are sent to the frontend, DO NOT PLACE ANY SECRETS OR KEYS in this list.
CLIENT_WHITELIST = [
    "SERVER_HOSTNAME",
    "PREFERRED_URL_SCHEME",
    "MIXPANEL_KEY",
    "STRIPE_PUBLISHABLE_KEY",
    "ENTERPRISE_LOGO_URL",
    "SENTRY_PUBLIC_DSN",
    "AUTHENTICATION_TYPE",
    "REGISTRY_TITLE",
    "REGISTRY_TITLE_SHORT",
    "CONTACT_INFO",
    "AVATAR_KIND",
    "LOCAL_OAUTH_HANDLER",
    "SETUP_COMPLETE",
    "DEBUG",
    "MARKETO_MUNCHKIN_ID",
    "STATIC_SITE_BUCKET",
    "RECAPTCHA_SITE_KEY",
    "CHANNEL_COLORS",
    "TAG_EXPIRATION_OPTIONS",
    "INTERNAL_OIDC_SERVICE_ID",
    "SEARCH_RESULTS_PER_PAGE",
    "SEARCH_MAX_RESULT_PAGE_COUNT",
    "BRANDING",
    "DOCUMENTATION_ROOT",
    "FEATURE_REPO_MIRROR",
    "FEATURE_QUOTA_MANAGEMENT",
    "FEATURE_EDIT_QUOTA",
    "FEATURE_PROXY_CACHE",
    "QUOTA_BACKFILL",
    "PERMANENTLY_DELETE_TAGS",
    "UI_V2_FEEDBACK_FORM",
    "FOOTER_LINKS",
    "UI_DELAY_AFTER_WRITE_SECONDS",
    "FEATURE_ASSIGN_OAUTH_TOKEN",
    "FEATURE_IMAGE_EXPIRY_TRIGGER",
    "FEATURE_AUTO_PRUNE",
    "DEFAULT_NAMESPACE_AUTOPRUNE_POLICY",
]


def frontend_visible_config(config_dict):
    visible_dict = {}
    for name in CLIENT_WHITELIST:
        if name.lower().find("secret") >= 0:
            raise Exception("Cannot whitelist secrets: %s" % name)

        if name in config_dict:
            visible_dict[name] = config_dict.get(name, None)
        if "ENTERPRISE_LOGO_URL" in config_dict:
            visible_dict["BRANDING"] = visible_dict.get("BRANDING", {})
            visible_dict["BRANDING"]["logo"] = config_dict["ENTERPRISE_LOGO_URL"]

    return visible_dict


# Configuration that should not be changed by end users
class ImmutableConfig(object):
    # Requests based HTTP client with a large request pool
    HTTPCLIENT = build_requests_session()

    # Status tag config
    STATUS_TAGS = {}
    for tag_name in ["building", "failed", "none", "ready", "cancelled"]:
        tag_path = os.path.join(ROOT_DIR, "buildstatus", tag_name + ".svg")
        with open(tag_path) as tag_svg:
            STATUS_TAGS[tag_name] = tag_svg.read()

    # Reverse DNS prefixes that are reserved for internal use on labels and should not be allowable
    # to be set via the API.
    DEFAULT_LABEL_KEY_RESERVED_PREFIXES = [
        "com.docker.",
        "io.docker.",
        "org.dockerproject.",
        "org.opencontainers.",
        "io.cncf.",
        "io.kubernetes.",
        "io.k8s.",
        "io.quay",
        "com.coreos",
        "com.tectonic",
        "internal",
        "quay",
    ]

    # Colors for local avatars.
    AVATAR_COLORS = [
        "#969696",
        "#aec7e8",
        "#ff7f0e",
        "#ffbb78",
        "#2ca02c",
        "#98df8a",
        "#d62728",
        "#ff9896",
        "#9467bd",
        "#c5b0d5",
        "#8c564b",
        "#c49c94",
        "#e377c2",
        "#f7b6d2",
        "#7f7f7f",
        "#c7c7c7",
        "#bcbd22",
        "#1f77b4",
        "#17becf",
        "#9edae5",
        "#393b79",
        "#5254a3",
        "#6b6ecf",
        "#9c9ede",
        "#9ecae1",
        "#31a354",
        "#b5cf6b",
        "#a1d99b",
        "#8c6d31",
        "#ad494a",
        "#e7ba52",
        "#a55194",
    ]

    # Colors for channels.
    CHANNEL_COLORS = [
        "#969696",
        "#aec7e8",
        "#ff7f0e",
        "#ffbb78",
        "#2ca02c",
        "#98df8a",
        "#d62728",
        "#ff9896",
        "#9467bd",
        "#c5b0d5",
        "#8c564b",
        "#c49c94",
        "#e377c2",
        "#f7b6d2",
        "#7f7f7f",
        "#c7c7c7",
        "#bcbd22",
        "#1f77b4",
        "#17becf",
        "#9edae5",
        "#393b79",
        "#5254a3",
        "#6b6ecf",
        "#9c9ede",
        "#9ecae1",
        "#31a354",
        "#b5cf6b",
        "#a1d99b",
        "#8c6d31",
        "#ad494a",
        "#e7ba52",
        "#a55194",
    ]

    PROPAGATE_EXCEPTIONS = True


class DefaultConfig(ImmutableConfig):
    # Flask config
    JSONIFY_PRETTYPRINT_REGULAR = False
    SESSION_COOKIE_NAME = "_csrf_token"
    SESSION_COOKIE_SECURE = False

    SESSION_COOKIE_HTTPONLY = True
    SESSION_COOKIE_SAMESITE = "Lax"

    LOGGING_LEVEL = "DEBUG"
    SEND_FILE_MAX_AGE_DEFAULT = 0
    PREFERRED_URL_SCHEME = "http"
    SERVER_HOSTNAME = "localhost:5000"

    if os.environ.get("RED_HAT_QUAY", False):
        REGISTRY_TITLE = "Red Hat Quay"
        REGISTRY_TITLE_SHORT = "Red Hat Quay"
    else:
        REGISTRY_TITLE = "Project Quay"
        REGISTRY_TITLE_SHORT = "Project Quay"

    CONTACT_INFO: List[str] = []

    # Mail config
    MAIL_SERVER = ""
    MAIL_USE_TLS = True
    MAIL_PORT = 587
    MAIL_USERNAME: Optional[str] = None
    MAIL_PASSWORD: Optional[str] = None
    MAIL_DEFAULT_SENDER = "admin@example.com"
    MAIL_FAIL_SILENTLY = False
    TESTING = True

    # DB config
    DB_URI = "sqlite:///test/data/test.db"
    DB_CONNECTION_ARGS: Optional[Dict[str, Any]] = {
        "threadlocals": True,
        "autorollback": True,
    }

    @staticmethod
    def create_transaction(db):
        # This hack is for handling possible MySQL closing idle connections.
        # Peewee/pymysql's will try to reuse the existing connection after the MySQL server
        # has already closed it, which will return an InterfaceError.
        # AFAIK, there isn't a way to actually test for a a stale connection without actually
        # running a query. Closing the connection before the transaction forces peewee/pymysql
        # to reopen a new session to MySQL. This should only applies to non-registry workers,
        # as the registry workers use a pool by default, and shouldn't have this issue.
        if type(db.obj).__name__ == "ObservableRetryingMySQLDatabase":
            try:
                db.close()
            except:
                # Only try to close the connection. Otherwise closing connections in a nested transaction
                # will return an OperationalError. In that case, we can just continue with the normal flow,
                # as we know the connection is likely in use and not stale.
                pass

        return db.transaction()

    DB_TRANSACTION_FACTORY = create_transaction

    # If set to 'readonly', the entire registry is placed into read only mode and no write operations
    # may be performed against it.
    REGISTRY_STATE = "normal"

    # If set to true, TLS is used, but is terminated by an external service (such as a load balancer).
    # Note that PREFERRED_URL_SCHEME must be `https` when this flag is set or it can lead to undefined
    # behavior.
    EXTERNAL_TLS_TERMINATION = False

    # If true, CDN URLs will be used for our external dependencies, rather than the local
    # copies.
    USE_CDN = False

    # Authentication
    AUTHENTICATION_TYPE = "Database"

    # Build logs
    BUILDLOGS_REDIS = {"host": "localhost"}
    BUILDLOGS_OPTIONS: List[Any] = []

    # Real-time user events
    USER_EVENTS_REDIS = {"host": "localhost"}

    # Stripe config
    BILLING_TYPE = "FakeStripe"

    # Analytics
    ANALYTICS_TYPE = "FakeAnalytics"

    # Build Queue Metrics
    QUEUE_METRICS_TYPE = "Null"
    QUEUE_WORKER_METRICS_REFRESH_SECONDS = 300

    # Exception logging
    EXCEPTION_LOG_TYPE = "FakeSentry"
    SENTRY_DSN = None
    SENTRY_PUBLIC_DSN = None

    # Github Config
    GITHUB_LOGIN_CONFIG: Optional[Dict[str, Any]] = None
    GITHUB_TRIGGER_CONFIG = None

    # Google Config.
    GOOGLE_LOGIN_CONFIG: Optional[Dict[str, str]] = None

    # Bitbucket Config.
    BITBUCKET_TRIGGER_CONFIG: Optional[Dict[str, str]] = None

    # Gitlab Config.
    GITLAB_TRIGGER_CONFIG: Optional[Dict[str, str]] = None

    NOTIFICATION_QUEUE_NAME = "notification"
    DOCKERFILE_BUILD_QUEUE_NAME = "dockerfilebuild"
    REPLICATION_QUEUE_NAME = "imagestoragereplication"
    CHUNK_CLEANUP_QUEUE_NAME = "chunk_cleanup"
    NAMESPACE_GC_QUEUE_NAME = "namespacegc"
    REPOSITORY_GC_QUEUE_NAME = "repositorygc"
    EXPORT_ACTION_LOGS_QUEUE_NAME = "exportactionlogs"
    SECSCAN_V4_NOTIFICATION_QUEUE_NAME = "secscanv4"

    # Super user config. Note: This MUST BE an empty list for the default config.
    SUPER_USERS: List[str] = []

    # Global readonly user.
    # WARNING: THIS WILL GIVE USERS OF THIS LIST READ ACCESS TO ALL REPOS,
    # REGARDLESS OF WHETHER THEY ARE PUBLIC OR NOT
    GLOBAL_READONLY_SUPER_USERS: List[str] = []

    # Feature Flag: Whether sessions are permanent.
    FEATURE_PERMANENT_SESSIONS = True

    # Feature Flag: Whether super users are supported.
    FEATURE_SUPER_USERS = True

    # Feature Flag: Whether to allow anonymous users to browse and pull public repositories.
    FEATURE_ANONYMOUS_ACCESS = True

    # Feature Flag: Whether billing is required.
    FEATURE_BILLING = False

    # Feature Flag: Whether user accounts automatically have usage log access.
    FEATURE_USER_LOG_ACCESS = False

    # Feature Flag: Whether GitHub login is supported.
    FEATURE_GITHUB_LOGIN = False

    # Feature Flag: Whether Google login is supported.
    FEATURE_GOOGLE_LOGIN = False

    # Feature Flag: Whether to support GitHub build triggers.
    FEATURE_GITHUB_BUILD = False

    # Feature Flag: Whether to support Bitbucket build triggers.
    FEATURE_BITBUCKET_BUILD = False

    # Feature Flag: Whether to support GitLab build triggers.
    FEATURE_GITLAB_BUILD = False

    # Feature Flag: Dockerfile build support.
    FEATURE_BUILD_SUPPORT = True

    # Feature Flag: Whether emails are enabled.
    FEATURE_MAILING = True

    # Feature Flag: Whether users can be created (by non-super users).
    FEATURE_USER_CREATION = True

    # Feature Flag: Whether users being created must be invited by another user.
    # If FEATURE_USER_CREATION is off, this flag has no effect.
    FEATURE_INVITE_ONLY_USER_CREATION = False

    # Feature Flag: Whether users can be renamed
    FEATURE_USER_RENAME = False

    # Feature Flag: Whether non-encrypted passwords (as opposed to encrypted tokens) can be used for
    # basic auth.
    FEATURE_REQUIRE_ENCRYPTED_BASIC_AUTH = False

    # Feature Flag: Whether to automatically replicate between storage engines.
    FEATURE_STORAGE_REPLICATION = False  # Optional[bool]

    # Feature Flag: Whether users can directly login to the UI.
    FEATURE_DIRECT_LOGIN = True

    # Feature Flag: Whether the v2/ endpoint is visible
    FEATURE_ADVERTISE_V2 = True

    # Semver spec for which Docker versions we will blacklist
    # Documentation: http://pythonhosted.org/semantic_version/reference.html#semantic_version.Spec
    BLACKLIST_V2_SPEC = "<1.6.0"

    # Feature Flag: Whether to restrict V1 pushes to the whitelist.
    FEATURE_RESTRICTED_V1_PUSH = False
    V1_PUSH_WHITELIST: Optional[List[str]] = []

    # Feature Flag: Whether or not to rotate old action logs to storage.
    FEATURE_ACTION_LOG_ROTATION = False

    # Feature Flag: Whether to allow for "namespace-less" repositories when pulling and pushing from
    # Docker.
    FEATURE_LIBRARY_SUPPORT = True

    # Feature Flag: Whether to require invitations when adding a user to a team.
    FEATURE_REQUIRE_TEAM_INVITE = True

    # Feature Flag: Whether to proxy all direct download URLs in storage via the registry's nginx.
    FEATURE_PROXY_STORAGE = False

    # Feature Flag: Whether to collect and support user metadata.
    FEATURE_USER_METADATA = False

    # Feature Flag: Whether to support signing
    FEATURE_SIGNING = False

    # Feature Flag: If set to true, the _catalog endpoint returns public repositories. Otherwise,
    # only private repositories can be returned.
    FEATURE_PUBLIC_CATALOG = False

    # Feature Flag: If set to true, build logs may be read by those with read access to the repo,
    # rather than only write access or admin access.
    FEATURE_READER_BUILD_LOGS = False

    # Feature Flag: If set to true, autocompletion will apply to partial usernames.
    FEATURE_PARTIAL_USER_AUTOCOMPLETE = True

    # Feature Flag: If set to true, users can confirm (and modify) their initial usernames when
    # logging in via OIDC or a non-database internal auth provider.
    FEATURE_USERNAME_CONFIRMATION = True

    # Feature Flag: If set to true, Quay will run using FIPS compliant hash functions.
    FEATURE_FIPS = False

    # If a namespace is defined in the public namespace list, then it will appear on *all*
    # user's repository list pages, regardless of whether that user is a member of the namespace.
    # Typically, this is used by an enterprise customer in configuring a set of "well-known"
    # namespaces.
    PUBLIC_NAMESPACES: List[str] = []

    # The namespace to use for library repositories.
    # Note: This must remain 'library' until Docker removes their hard-coded namespace for libraries.
    # See: https://github.com/docker/docker/blob/master/registry/session.go#L320
    LIBRARY_NAMESPACE = "library"

    BUILD_MANAGER: Tuple[str, Dict[Any, Any]] = ("enterprise", {})

    DISTRIBUTED_STORAGE_CONFIG: Optional[Dict[str, List[Any]]] = {
        "local_eu": ["LocalStorage", {"storage_path": "test/data/registry/eu"}],
        "local_us": ["LocalStorage", {"storage_path": "test/data/registry/us"}],
    }

    DISTRIBUTED_STORAGE_PREFERENCE = ["local_us"]
    DISTRIBUTED_STORAGE_DEFAULT_LOCATIONS = ["local_us"]

    # Health checker.
    HEALTH_CHECKER: Tuple[str, Dict[Any, Any]] = ("LocalHealthCheck", {})

    # Userfiles
    USERFILES_LOCATION = "local_us"
    USERFILES_PATH = "userfiles/"

    # Build logs archive
    LOG_ARCHIVE_LOCATION = "local_us"
    LOG_ARCHIVE_PATH = "logarchive/"

    # Action logs configuration for advanced events
    ACTION_LOG_AUDIT_LOGINS = True

    # Action logs configuration for failure tracking
    ACTION_LOG_AUDIT_LOGIN_FAILURES = False
    ACTION_LOG_AUDIT_PULL_FAILURES = False
    ACTION_LOG_AUDIT_PUSH_FAILURES = False
    ACTION_LOG_AUDIT_DELETE_FAILURES = False

    # Action logs archive
    ACTION_LOG_ARCHIVE_LOCATION: Optional[str] = "local_us"
    ACTION_LOG_ARCHIVE_PATH: Optional[str] = "actionlogarchive/"
    ACTION_LOG_ROTATION_THRESHOLD = "30d"

    # Allow registry pulls when unable to write to the audit log
    ALLOW_PULLS_WITHOUT_STRICT_LOGGING = False

    # Allow any registry action when unable to write to the audit log
    ALLOW_WITHOUT_STRICT_LOGGING = False

    # Temporary tag expiration in seconds, this may actually be longer based on GC policy
    PUSH_TEMP_TAG_EXPIRATION_SEC = 60 * 60  # One hour per layer

    # Signed registry grant token expiration in seconds
    SIGNED_GRANT_EXPIRATION_SEC = 60 * 60 * 24  # One day to complete a push/pull

    # Registry v2 JWT Auth config
    REGISTRY_JWT_AUTH_MAX_FRESH_S = (
        60 * 60 + 60
    )  # At most signed one hour, accounting for clock skew

    # The URL endpoint to which we redirect OAuth when generating a token locally.
    LOCAL_OAUTH_HANDLER = "/oauth/localapp"

    # The various avatar background colors.
    AVATAR_KIND = "local"

    # Custom branding
    BRANDING: Dict[str, Optional[str]]
    if os.environ.get("RED_HAT_QUAY", False):
        BRANDING = {
            "logo": "/static/img/RH_Logo_Quay_Black_UX-horizontal.svg",
            "footer_img": "/static/img/RedHat.svg",
            "footer_url": "https://access.redhat.com/documentation/en-us/red_hat_quay/3/",
        }
    else:
        BRANDING = {
            "logo": "/static/img/quay-horizontal-color.svg",
            "footer_img": None,
            "footer_url": None,
        }

    # How often the Garbage Collection worker runs.
    GARBAGE_COLLECTION_FREQUENCY = 30  # seconds

    # How long notifications will try to send before timing out.
    NOTIFICATION_SEND_TIMEOUT = 10

    # Security scanner
    FEATURE_SECURITY_SCANNER = False
    FEATURE_SECURITY_NOTIFICATIONS = False

    # The endpoint for the V4 security scanner.
    SECURITY_SCANNER_V4_ENDPOINT: Optional[str] = None

    # Cleanup deleted manifests from the security scanner service.
    SECURITY_SCANNER_V4_MANIFEST_CLEANUP: Optional[bool] = True

    # The number of seconds between indexing intervals in the security scanner
    SECURITY_SCANNER_INDEXING_INTERVAL = 30

    # Minimum number of seconds before re-indexing a manifest with the security scanner.
    SECURITY_SCANNER_V4_REINDEX_THRESHOLD = 300

    # Maximum layer size allowed for indexing.
    SECURITY_SCANNER_V4_INDEX_MAX_LAYER_SIZE = None

    # A base64 encoded string used to sign JWT(s) on Clair V4
    # requests. If none jwt signing will not occur
    SECURITY_SCANNER_V4_PSK = None

    # Repository mirror
    FEATURE_REPO_MIRROR = False

    # The number of seconds between indexing intervals in the repository mirror
    REPO_MIRROR_INTERVAL = 30

    # Require HTTPS and verify certificates of Quay registry during mirror.
    REPO_MIRROR_TLS_VERIFY = True

    # Replaces the SERVER_HOSTNAME as the destination for mirroring.
    REPO_MIRROR_SERVER_HOSTNAME: Optional[str] = None

    # Enables rolling repository back to previous state in the event the mirror fails.
    # Defaults to false, to allow partial mirroring of upstream repositories.
    REPO_MIRROR_ROLLBACK = False

    # "Secret" key for generating encrypted paging tokens. Only needed to be secret to
    # hide the ID range for production (in which this value is overridden). Should *not*
    # be relied upon for secure encryption otherwise.
    # This value is a Fernet key and should be 32bytes URL-safe base64 encoded.
    PAGE_TOKEN_KEY = "0OYrc16oBuksR8T3JGB-xxYSlZ2-7I_zzqrLzggBJ58="

    # The timeout for service key approval.
    UNAPPROVED_SERVICE_KEY_TTL_SEC = 60 * 60 * 24  # One day

    # How long to wait before GCing an expired service key.
    EXPIRED_SERVICE_KEY_TTL_SEC = 60 * 60 * 24 * 7  # One week

    # The ID of the user account in the database to be used for service audit logs. If none, the
    # lowest user in the database will be used.
    SERVICE_LOG_ACCOUNT_ID = None

    # The service key ID for the instance service.
    INSTANCE_SERVICE_KEY_SERVICE = "quay"

    # The location of the key ID file generated for this instance.
    INSTANCE_SERVICE_KEY_KID_LOCATION = os.path.join(CONF_DIR, "quay.kid")

    # The location of the private key generated for this instance.
    INSTANCE_SERVICE_KEY_LOCATION = os.path.join(CONF_DIR, "quay.pem")

    # This instance's service key expiration in minutes.
    INSTANCE_SERVICE_KEY_EXPIRATION = 120

    # Number of minutes between expiration refresh in minutes. Should be the expiration / 2 minus
    # some additional window time.
    INSTANCE_SERVICE_KEY_REFRESH = 55

    # The whitelist of client IDs for OAuth applications that allow for direct login.
    DIRECT_OAUTH_CLIENTID_WHITELIST: Optional[List[str]] = []

    # URL that specifies the location of the prometheus pushgateway.
    PROMETHEUS_PUSHGATEWAY_URL: Optional[str] = "http://localhost:9091"

    # Namespace prefix for all prometheus metrics.
    PROMETHEUS_NAMESPACE = "quay"

    # Overridable list of reverse DNS prefixes that are reserved for internal use on labels.
    LABEL_KEY_RESERVED_PREFIXES: Optional[List[str]] = []

    # Delays workers from starting until a random point in time between 0 and their regular interval.
    STAGGER_WORKERS = True

    # Location of the static marketing site.
    STATIC_SITE_BUCKET = None

    # Site key and secret key for using recaptcha.
    FEATURE_RECAPTCHA = False
    RECAPTCHA_SITE_KEY: Optional[str] = None
    RECAPTCHA_SECRET_KEY: Optional[str] = None

    # List of users allowed to pass through recaptcha security check to enable org/user creation via API
    RECAPTCHA_WHITELISTED_USERS: List[str] = []

    # Server where TUF metadata can be found
    TUF_SERVER = None

    # Prefix to add to metadata e.g. <prefix>/<namespace>/<reponame>
    TUF_GUN_PREFIX = None

    # Maximum size allowed for layers in the registry.
    MAXIMUM_LAYER_SIZE = "20G"

    # Feature Flag: Whether team syncing from the backing auth is enabled.
    FEATURE_TEAM_SYNCING = False
    TEAM_RESYNC_STALE_TIME = "30m"
    TEAM_SYNC_WORKER_FREQUENCY = 60  # seconds

    # Feature Flag: If enabled, non-superusers can setup team syncing.
    FEATURE_NONSUPERUSER_TEAM_SYNCING_SETUP = False

    # The default configurable tag expiration time for time machine.
    DEFAULT_TAG_EXPIRATION = "2w"

    # The options to present in namespace settings for the tag expiration. If empty, no option
    # will be given and the default will be displayed read-only.
    TAG_EXPIRATION_OPTIONS = ["0s", "1d", "1w", "2w", "4w"]

    # Feature Flag: Whether users can view and change their tag expiration.
    FEATURE_CHANGE_TAG_EXPIRATION = True

    # Defines a secret for enabling the health-check endpoint's debug information.
    ENABLE_HEALTH_DEBUG_SECRET = None

    # The lifetime for a user recovery token before it becomes invalid.
    USER_RECOVERY_TOKEN_LIFETIME = "30m"

    # If specified, when app specific passwords expire by default.
    APP_SPECIFIC_TOKEN_EXPIRATION = None

    # Feature Flag: If enabled, users can create and use app specific tokens to login via the CLI.
    FEATURE_APP_SPECIFIC_TOKENS = True

    # How long expired app specific tokens should remain visible to users before being automatically
    # deleted. Set to None to turn off garbage collection.
    EXPIRED_APP_SPECIFIC_TOKEN_GC = "1d"

    # The size of pages returned by the Docker V2 API.
    V2_PAGINATION_SIZE = 50

    # If enabled, ensures that API calls are made with the X-Requested-With header
    # when called from a browser.
    BROWSER_API_CALLS_XHR_ONLY = True

    # If set to a non-None integer value, the default number of maximum builds for a namespace.
    DEFAULT_NAMESPACE_MAXIMUM_BUILD_COUNT: Optional[int] = None

    # If set to a non-None integer value, the default number of maximum builds for a namespace whose
    # creator IP is deemed a threat.
    THREAT_NAMESPACE_MAXIMUM_BUILD_COUNT: Optional[int] = None

    # The API Key to use when requesting IP information.
    IP_DATA_API_KEY = None

    # For Billing Support Only: The number of allowed builds on a namespace that has been billed
    # successfully.
    BILLED_NAMESPACE_MAXIMUM_BUILD_COUNT: Optional[int] = None

    # Configuration for the data model cache.
    DATA_MODEL_CACHE_CONFIG = {
        "engine": "memcached",
        "endpoint": ("127.0.0.1", 18080),
        "repository_blob_cache_ttl": "60s",
        "catalog_page_cache_ttl": "60s",
        "namespace_geo_restrictions_cache_ttl": "240s",
        "active_repo_tags_cache_ttl": "120s",
        "value_size_limit": "1MiB",
    }

    # Defines the number of successive failures of a build trigger's build before the trigger is
    # automatically disabled.
    SUCCESSIVE_TRIGGER_FAILURE_DISABLE_THRESHOLD = 100

    # Defines the number of successive internal errors of a build trigger's build before the
    # trigger is automatically disabled.
    SUCCESSIVE_TRIGGER_INTERNAL_ERROR_DISABLE_THRESHOLD = 5

    # Defines the delay required (in seconds) before the last_accessed field of a user/robot or access
    # token will be updated after the previous update.
    LAST_ACCESSED_UPDATE_THRESHOLD_S = 60

    # Defines the number of results per page used to show search results
    SEARCH_RESULTS_PER_PAGE = 10

    # Defines the maximum number of pages the user can paginate before they are limited
    SEARCH_MAX_RESULT_PAGE_COUNT = 10

    # Feature Flag: Whether to record when users were last accessed.
    FEATURE_USER_LAST_ACCESSED = True

    # Feature Flag: Whether to allow users to retrieve aggregated log counts.
    FEATURE_AGGREGATED_LOG_COUNT_RETRIEVAL = True

    # Feature Flag: Whether rate limiting is enabled.
    FEATURE_RATE_LIMITS = False

    # Feature Flag: Whether to support log exporting.
    FEATURE_LOG_EXPORT = True

    # Maximum number of action logs pages that can be returned via the API.
    ACTION_LOG_MAX_PAGE = None

    # Log model
    LOGS_MODEL = "database"
    LOGS_MODEL_CONFIG: Dict[str, Any] = {}

    # Namespace in which all audit logging is disabled.
    DISABLED_FOR_AUDIT_LOGS: List[str] = []

    # Namespace in which pull audit logging is disabled.
    DISABLED_FOR_PULL_LOGS: List[str] = []

    # Feature Flag: Whether pull logs are disabled for free namespace.
    FEATURE_DISABLE_PULL_LOGS_FOR_FREE_NAMESPACES = False

    # Feature Flag: If set to true, no account using blacklisted email addresses will be allowed
    # to be created.
    FEATURE_BLACKLISTED_EMAILS = False

    # The list of domains, including subdomains, for which any *new* User with a matching
    # email address will be denied creation. This option is only used if
    # FEATURE_BLACKLISTED_EMAILS is enabled.
    BLACKLISTED_EMAIL_DOMAINS: List[str] = []

    # Feature Flag: Whether garbage collection is enabled.
    FEATURE_GARBAGE_COLLECTION = True

    # Feature Flags: Whether the workers for GCing deleted namespaces and repositories
    # are enabled.
    FEATURE_NAMESPACE_GARBAGE_COLLECTION = True
    FEATURE_REPOSITORY_GARBAGE_COLLECTION = True

    # When enabled, sets a tracing callback to report greenlet metrics.
    GREENLET_TRACING = True

    # The timeout after which a fresh login check is required for sensitive operations.
    FRESH_LOGIN_TIMEOUT = "10m"

    # Feature Flag: Whether to clear expired RepositoryActionCount entries.
    FEATURE_CLEAR_EXPIRED_RAC_ENTRIES = False

    # Feature Flag: Whether OCI manifest support should be enabled generally.
    FEATURE_GENERAL_OCI_SUPPORT = True
    ALLOWED_OCI_ARTIFACT_TYPES = {
        "application/vnd.oci.image.config.v1+json": [
            "application/vnd.dev.cosign.simplesigning.v1+json",
            "application/vnd.dsse.envelope.v1+json",
            "text/spdx",
            "text/spdx+xml",
            "text/spdx+json",
            "application/vnd.syft+json",
            "application/vnd.cyclonedx",
            "application/vnd.cyclonedx+xml",
            "application/vnd.cyclonedx+json",
            "application/vnd.in-toto+json",
        ],
        "application/vnd.cncf.helm.config.v1+json": [
            "application/tar+gzip",
            "application/vnd.cncf.helm.chart.content.v1.tar+gzip",
        ],
        "application/vnd.oci.source.image.config.v1+json": [
            "application/vnd.oci.image.layer.v1.tar+gzip"
        ],
        "application/vnd.unknown.config.v1+json": [
            "application/vnd.cncf.openpolicyagent.policy.layer.v1+rego",
            "application/vnd.cncf.openpolicyagent.data.layer.v1+json",
        ],
    }

    # Feature Flag: Whether to allow Helm OCI content types.
    # See: https://helm.sh/docs/topics/registries/
    FEATURE_HELM_OCI_SUPPORT = True

    FEATURE_REFERRERS_API = True

    # The set of hostnames disallowed from webhooks, beyond localhost (which will
    # not work due to running inside a container).
    WEBHOOK_HOSTNAME_BLACKLIST: Optional[List[str]] = []

    # The root URL for documentation.
    if os.environ.get("RED_HAT_QUAY", False):
        DOCUMENTATION_ROOT = "https://access.redhat.com/documentation/en-us/red_hat_quay/3/"
    else:
        DOCUMENTATION_ROOT = "https://docs.projectquay.io/"

    # Feature Flag: Whether the repository action count worker is enabled.
    FEATURE_REPOSITORY_ACTION_COUNTER = True

    # TEMP FEATURE: Backfill the sizes and subjects of manifests.
    FEATURE_MANIFEST_SIZE_BACKFILL = True
    FEATURE_MANIFEST_SUBJECT_BACKFILL = True

    # Repos created by push default to private visibility
    CREATE_PRIVATE_REPO_ON_PUSH = True

    # Create organization on push if it does not exist
    CREATE_NAMESPACE_ON_PUSH = False

    # Account recovery mode
    ACCOUNT_RECOVERY_MODE = False

    # Feature Flag: If set to true, the first User account may be created via API /api/v1/user/initialize
    FEATURE_USER_INITIALIZE = False

    # Allows "/" in repository names
    FEATURE_EXTENDED_REPOSITORY_NAMES = True

    # Automatically clean stale blobs leftover in the uploads storage folder from cancelled uploads
    CLEAN_BLOB_UPLOAD_FOLDER = True

    # Add quota management configuration, caching, and validation
    FEATURE_QUOTA_MANAGEMENT = False

    FEATURE_EDIT_QUOTA = True

    # Enables quota verfication on image push
    FEATURE_VERIFY_QUOTA = True

    # Catches and suppresses quota failures during image push and garbage collection
    FEATURE_QUOTA_SUPPRESS_FAILURES = False

    # default value for all organizations to reject by default. 0 = no configuration
    DEFAULT_SYSTEM_REJECT_QUOTA_BYTES = 0
    # Time delay for starting the quota backfill. Rolling deployments can cause incorrect
    # totals, so this field should be set to a time longer than it takes for the rolling
    # deployment to complete. Defaults to 30m.
    QUOTA_TOTAL_DELAY_SECONDS = 60 * 30

    # Enables the quota backfill worker
    QUOTA_BACKFILL = True

    # Feature Flag: Enables Quay to act as a pull through cache for upstream registries
    FEATURE_PROXY_CACHE = False

    # Feature Flag: Use Red Hat Export Compliance Service during Red Hat SSO (only used in Quay.io)
    FEATURE_EXPORT_COMPLIANCE = False

    # Feature Flag: Enables user to try the beta UI Environment
    FEATURE_UI_V2 = False
    FEATURE_UI_MODELCARD = True
    UI_MODELCARD_ARTIFACT_TYPE = "application/x-mlmodel"
    UI_MODELCARD_ANNOTATION: Optional[Dict[str, str]] = {}
    UI_MODELCARD_LAYER_ANNOTATION: Optional[Dict[str, str]] = {
        "org.opencontainers.image.title": "README.md"
    }

    # User feedback form for UI-V2
    UI_V2_FEEDBACK_FORM = "https://7qdvkuo9rkj.typeform.com/to/XH5YE79P"

    # Export Compliance Endpoint
    EXPORT_COMPLIANCE_ENDPOINT = ""

    # Origin to allow for CORS requests
    CORS_ORIGIN = "*"

    # Feature Flag: Enables notifications about vulnerabilities to be sent for new pushes
    FEATURE_SECURITY_SCANNER_NOTIFY_ON_NEW_INDEX = True

    # Set minimal security level for new notifications on detected vulnerabilities. Avoids
    # creation of large number of notifications after first index. If not defined, defaults to "High".
    NOTIFICATION_MIN_SEVERITY_ON_NEW_INDEX = "High"

    FEATURE_SUPERUSERS_FULL_ACCESS = False
    FEATURE_SUPERUSERS_ORG_CREATION_ONLY = False

    FEATURE_RESTRICTED_USERS = False
    RESTRICTED_USERS_WHITELIST: Optional[List[str]] = None

    QUOTA_INVALIDATE_TOTALS = True
    RESET_CHILD_MANIFEST_EXPIRATION = False
    PERMANENTLY_DELETE_TAGS = False

    # Feature Flag: Enables reconciler for RH marketplace
    FEATURE_ENTITLEMENT_RECONCILIATION = False
    # Endpoints for marketplace compatibility
    ENTITLEMENT_RECONCILIATION_USER_ENDPOINT = ""
    ENTITLEMENT_RECONCILIATION_MARKETPLACE_ENDPOINT = ""

    FEATURE_RH_MARKETPLACE = False

    # Set up custom footer links for on-premise installations
    FOOTER_LINKS: Optional[Dict[str, str]] = {}

    FEATURE_AUTO_PRUNE = False
    # delay after a write operation is made to the DB. This
    # is useful if quay is using a different DB for reads and
    # there is a delay in replication

    FEATURE_UI_DELAY_AFTER_WRITE = False
    UI_DELAY_AFTER_WRITE_SECONDS = 3

    # whitelist for ROBOTS_DISALLOW to grant access/usage for mirroring
    ROBOTS_WHITELIST: Optional[List[str]] = []

    FEATURE_ASSIGN_OAUTH_TOKEN = True
    DEFAULT_NAMESPACE_AUTOPRUNE_POLICY: Optional[Dict[str, str]] = None

    # Allows users to set up notifications on image expiry, can remove flag once feature is tested
    FEATURE_IMAGE_EXPIRY_TRIGGER = False

    # Disable pushes while allowing other registry operations.
    # Defaults to "False".
    DISABLE_PUSHES = False

<<<<<<< HEAD
    # Enabled superuser API to dump config,env,schema and drifts(unknown like typos)
    FEATURE_SUPERUSER_CONFIGDUMP = False
=======
    # Specific namespaces that be exceptions to the s3-cloudflare optimization
    # used for registry-proxy namespaces
    CDN_SPECIFIC_NAMESPACES: Optional[List[str]] = []
>>>>>>> 91386aee
<|MERGE_RESOLUTION|>--- conflicted
+++ resolved
@@ -908,11 +908,9 @@
     # Defaults to "False".
     DISABLE_PUSHES = False
 
-<<<<<<< HEAD
-    # Enabled superuser API to dump config,env,schema and drifts(unknown like typos)
-    FEATURE_SUPERUSER_CONFIGDUMP = False
-=======
     # Specific namespaces that be exceptions to the s3-cloudflare optimization
     # used for registry-proxy namespaces
     CDN_SPECIFIC_NAMESPACES: Optional[List[str]] = []
->>>>>>> 91386aee
+
+    # Enabled superuser API to dump config,env,schema and drifts(unknown like typos)
+    FEATURE_SUPERUSER_CONFIGDUMP = False