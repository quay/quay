import random
import string
<<<<<<< HEAD
from test.fixtures import *
from unittest.mock import patch
=======
from datetime import datetime
from test.fixtures import *
from unittest.mock import MagicMock, patch

from dateutil.relativedelta import relativedelta
>>>>>>> 5f63b3a7

from data import model
from util.marketplace import FakeSubscriptionApi, FakeUserApi
from workers.reconciliationworker import ReconciliationWorker

user_api = FakeUserApi()
marketplace_api = FakeSubscriptionApi()
worker = ReconciliationWorker()


def test_create_for_stripe_user(initialized_db):

    test_user = model.user.create_user("test_user", "password", "test_user@test.com")
    test_user.stripe_id = "cus_" + "".join(random.choices(string.ascii_lowercase, k=14))
    test_user.save()
    with patch.object(marketplace_api, "create_entitlement") as mock:
        worker._perform_reconciliation(user_api=user_api, marketplace_api=marketplace_api)

    mock.assert_called()


def test_skip_free_user(initialized_db):

    free_user = model.user.create_user("free_user", "password", "free_user@test.com")
    free_user.save()

    with patch.object(marketplace_api, "create_entitlement") as mock:
        worker._perform_reconciliation(user_api=user_api, marketplace_api=marketplace_api)

    mock.assert_not_called()<|MERGE_RESOLUTION|>--- conflicted
+++ resolved
@@ -1,16 +1,7 @@
 import random
 import string
-<<<<<<< HEAD
 from test.fixtures import *
 from unittest.mock import patch
-=======
-from datetime import datetime
-from test.fixtures import *
-from unittest.mock import MagicMock, patch
-
-from dateutil.relativedelta import relativedelta
->>>>>>> 5f63b3a7
-
 from data import model
 from util.marketplace import FakeSubscriptionApi, FakeUserApi
 from workers.reconciliationworker import ReconciliationWorker
