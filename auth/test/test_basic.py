--- conflicted
+++ resolved
@@ -19,12 +19,8 @@
 def _token(username, password):
     assert isinstance(username, str)
     assert isinstance(password, str)
-<<<<<<< HEAD
-    return "basic " + b64encode("%s:%s" % (username, password))
-=======
     token_bytes = b"%s:%s" % (username.encode("utf-8"), password.encode("utf-8"))
     return "basic " + b64encode(token_bytes).decode("ascii")
->>>>>>> b58be075
 
 
 @pytest.mark.parametrize(
