<<<<<<< HEAD
# isort: skip_file
from typing import Dict, Any
import logging
import json
import hashlib
import random
=======
import argparse
>>>>>>> 5f63b3a7
import calendar
import hashlib
import json
import logging
import os
import random
import unittest
from datetime import date, datetime, timedelta
from email.utils import formatdate
from itertools import count
from threading import Event
from typing import Any, Dict
from uuid import UUID, uuid4

from freezegun import freeze_time
from peewee import SqliteDatabase

from app import app, docker_v2_signing_key
from app import storage as store
from app import tf
from data import model
from data.database import (
    AccessTokenKind,
    ApprBlobPlacementLocation,
    ApprTagKind,
    BuildTriggerService,
    DeletedNamespace,
    DeletedRepository,
    DisableReason,
    ExternalNotificationEvent,
    ExternalNotificationMethod,
    FederatedLogin,
    ImageStorageLocation,
    ImageStorageSignatureKind,
    ImageStorageTransformation,
    LabelSourceType,
    LogEntryKind,
    LoginService,
    ManifestChild,
    MediaType,
    NotificationKind,
    OAuthAuthorizationCode,
    ProxyCacheConfig,
    QuayRegion,
    QuayService,
    QuotaLimits,
    QuotaType,
    RepoMirrorConfig,
    RepoMirrorRule,
    Repository,
    RepositoryKind,
    RepositoryState,
    Role,
    ServiceKeyApprovalType,
    TagKind,
    TeamRole,
    User,
    UserOrganizationQuota,
    UserPromptKind,
    UserRegion,
    Visibility,
    all_models,
    appr_classes,
    db,
    db_encrypter,
    get_epoch_timestamp_ms,
)
from data.decorators import is_deprecated_model
from data.encryption import FieldEncrypter
from data.fields import Credential
from data.logs_model import logs_model
from data.queue import WorkQueue
from data.registry_model import registry_model
from data.registry_model.datatypes import RepositoryReference
from digest.digest_tools import sha256_digest
from image.docker.schema1 import (
    DOCKER_SCHEMA1_CONTENT_TYPES,
    DockerSchema1ManifestBuilder,
)
from image.docker.schema2 import DOCKER_SCHEMA2_CONTENT_TYPES
from image.docker.schema2.config import DockerSchema2Config
from image.docker.schema2.manifest import DockerSchema2ManifestBuilder
from image.oci import OCI_CONTENT_TYPES
from storage.basestorage import StoragePaths
from workers import repositoryactioncounter

logger = logging.getLogger(__name__)


TEST_STRIPE_ID = "cus_2tmnh3PkXQS8NG"

IS_TESTING_REAL_DATABASE = bool(os.environ.get("TEST_DATABASE_URI"))

TEMP_BLOB_EXPIRATION = 120  # seconds


def __generate_service_key(
    kid,
    name,
    user,
    timestamp,
    approval_type,
    expiration=None,
    metadata=None,
    service="sample_service",
    rotation_duration=None,
):
    _, key = model.service_keys.generate_service_key(
        service,
        expiration,
        kid=kid,
        name=name,
        metadata=metadata,
        rotation_duration=rotation_duration,
    )

    if approval_type is not None:
        model.service_keys.approve_service_key(
            key.kid, approval_type, notes="The **test** approval"
        )

        key_metadata = {
            "kid": kid,
            "preshared": True,
            "service": service,
            "name": name,
            "expiration_date": expiration,
            "auto_approved": True,
        }

        logs_model.log_action(
            "service_key_approve", None, performer=user, timestamp=timestamp, metadata=key_metadata
        )

        logs_model.log_action(
            "service_key_create", None, performer=user, timestamp=timestamp, metadata=key_metadata
        )


def _populate_blob(repo, content):
    assert isinstance(repo, Repository)
    assert isinstance(content, bytes)
    digest = str(sha256_digest(content))
    location = ImageStorageLocation.get(name="local_us")
    blob = model.blob.store_blob_record_and_temp_link_in_repo(
        repo, digest, location, len(content), TEMP_BLOB_EXPIRATION
    )
    return blob, digest


def __create_manifest_and_tags(
    repo, structure, creator_username, tag_map, current_level=0, builder=None, last_leaf_id=None
):
    num_layers, subtrees, tag_names = structure

    num_layers = num_layers or 1

    tag_names = tag_names or []
    tag_names = [tag_names] if not isinstance(tag_names, list) else tag_names

    repo_ref = RepositoryReference.for_repo_obj(repo)
    builder = (
        builder
        if builder
        else DockerSchema1ManifestBuilder(repo.namespace_user.username, repo.name, "")
    )

    # TODO: Change this to a mixture of Schema1 and Schema2 manifest once we no longer need to
    # read from storage for Schema2.

    # Populate layers. Note, we do this in reverse order using insert_layer, as it is easier to
    # add the leaf last (even though Schema1 has it listed first).
    parent_id = last_leaf_id
    leaf_id = None
    for layer_index in range(0, num_layers):
        content = "layer-%s-%s-%s" % (layer_index, current_level, get_epoch_timestamp_ms())
        _, digest = _populate_blob(repo, content.encode("ascii"))
        current_id = "abcdef%s%s%s" % (layer_index, current_level, get_epoch_timestamp_ms())

        if layer_index == num_layers - 1:
            leaf_id = current_id

        config = {
            "id": current_id,
            "Size": len(content),
        }
        if parent_id:
            config["parent"] = parent_id

        builder.insert_layer(digest, json.dumps(config))
        parent_id = current_id

    for tag_name in tag_names:
        adjusted_tag_name = tag_name
        now = datetime.utcnow()
        if tag_name[0] == "#":
            adjusted_tag_name = tag_name[1:]
            now = now - timedelta(seconds=1)

        manifest = builder.clone(adjusted_tag_name).build()

        with freeze_time(now):
            created_tag, _ = registry_model.create_manifest_and_retarget_tag(
                repo_ref, manifest, adjusted_tag_name, store, raise_on_error=True
            )
            assert created_tag
            tag_map[adjusted_tag_name] = created_tag

    for subtree in subtrees:
        __create_manifest_and_tags(
            repo,
            subtree,
            creator_username,
            tag_map,
            current_level=current_level + 1,
            builder=builder,
            last_leaf_id=leaf_id,
        )


def __generate_repository(user_obj, name, description, is_public, permissions, structure):
    repo = model.repository.create_repository(user_obj.username, name, user_obj)

    if is_public:
        model.repository.set_repository_visibility(repo, "public")

    if description:
        repo.description = description
        repo.save()

    for delegate, role in permissions:
        model.permission.set_user_repo_permission(delegate.username, user_obj.username, name, role)

    tag_map = {}
    if isinstance(structure, list):
        for leaf in structure:
            __create_manifest_and_tags(repo, leaf, user_obj.username, tag_map)
    else:
        __create_manifest_and_tags(repo, structure, user_obj.username, tag_map)

    return repo


db_initialized_for_testing = Event()
testcases: Dict[unittest.TestCase, Dict[str, Any]] = {}


def finished_database_for_testing(testcase):
    """
    Called when a testcase has finished using the database, indicating that any changes should be
    discarded.
    """
    testcases[testcase]["savepoint"].rollback()
    testcases[testcase]["savepoint"].__exit__(True, None, None)

    testcases[testcase]["transaction"].__exit__(True, None, None)


def setup_database_for_testing(testcase):
    """
    Called when a testcase has started using the database, indicating that the database should be
    setup (if not already) and a savepoint created.
    """

    # Sanity check to make sure we're not killing our prod db
    if not IS_TESTING_REAL_DATABASE and not isinstance(db.obj, SqliteDatabase):
        raise RuntimeError("Attempted to wipe production database!")

    if not db_initialized_for_testing.is_set():
        logger.debug("Setting up DB for testing.")

        # Setup the database.
        if os.environ.get("SKIP_DB_SCHEMA", "") != "true":
            wipe_database()
            initialize_database()

        populate_database()

        models_missing_data = find_models_missing_data()
        if models_missing_data:
            raise RuntimeError(
                "%s models are missing data: %s", len(models_missing_data), models_missing_data
            )

        # Enable foreign key constraints.
        if not IS_TESTING_REAL_DATABASE:
            db.obj.execute_sql("PRAGMA foreign_keys = ON;")

        db_initialized_for_testing.set()

    # Initialize caches.
    Repository.kind.get_id("image")

    # Create a savepoint for the testcase.
    testcases[testcase] = {}
    testcases[testcase]["transaction"] = db.transaction()
    testcases[testcase]["transaction"].__enter__()

    testcases[testcase]["savepoint"] = db.savepoint()
    testcases[testcase]["savepoint"].__enter__()


def initialize_database():
    db_encrypter.initialize(FieldEncrypter("anothercrazykey!"))
    db.create_tables(all_models)

    Role.create(name="admin")
    Role.create(name="write")
    Role.create(name="read")
    TeamRole.create(name="admin")
    TeamRole.create(name="creator")
    TeamRole.create(name="member")
    Visibility.create(name="public")
    Visibility.create(name="private")

    LoginService.create(name="google")
    LoginService.create(name="github")
    LoginService.create(name="quayrobot")
    LoginService.create(name="ldap")
    LoginService.create(name="jwtauthn")
    LoginService.create(name="keystone")
    LoginService.create(name="dex")
    LoginService.create(name="oidc")

    BuildTriggerService.create(name="github")
    BuildTriggerService.create(name="custom-git")
    BuildTriggerService.create(name="bitbucket")
    BuildTriggerService.create(name="gitlab")

    AccessTokenKind.create(name="build-worker")
    AccessTokenKind.create(name="pushpull-token")

    LogEntryKind.create(name="user_create")
    LogEntryKind.create(name="user_delete")
    LogEntryKind.create(name="user_disable")
    LogEntryKind.create(name="user_enable")
    LogEntryKind.create(name="user_change_email")
    LogEntryKind.create(name="user_change_password")
    LogEntryKind.create(name="user_change_name")
    LogEntryKind.create(name="user_change_invoicing")
    LogEntryKind.create(name="user_change_tag_expiration")
    LogEntryKind.create(name="user_change_metadata")
    LogEntryKind.create(name="user_generate_client_key")

    LogEntryKind.create(name="account_change_plan")
    LogEntryKind.create(name="account_change_cc")
    LogEntryKind.create(name="account_change_password")
    LogEntryKind.create(name="account_convert")

    LogEntryKind.create(name="create_robot")
    LogEntryKind.create(name="delete_robot")

    LogEntryKind.create(name="create_repo")
    LogEntryKind.create(name="push_repo")
    LogEntryKind.create(name="pull_repo")
    LogEntryKind.create(name="delete_repo")
    LogEntryKind.create(name="create_tag")
    LogEntryKind.create(name="move_tag")
    LogEntryKind.create(name="delete_tag")
    LogEntryKind.create(name="revert_tag")
    LogEntryKind.create(name="add_repo_permission")
    LogEntryKind.create(name="change_repo_permission")
    LogEntryKind.create(name="delete_repo_permission")
    LogEntryKind.create(name="change_repo_visibility")
    LogEntryKind.create(name="change_repo_trust")
    LogEntryKind.create(name="add_repo_accesstoken")
    LogEntryKind.create(name="delete_repo_accesstoken")
    LogEntryKind.create(name="set_repo_description")
    LogEntryKind.create(name="change_repo_state")

    LogEntryKind.create(name="build_dockerfile")

    LogEntryKind.create(name="org_create")
    LogEntryKind.create(name="org_delete")
    LogEntryKind.create(name="org_create_team")
    LogEntryKind.create(name="org_delete_team")
    LogEntryKind.create(name="org_invite_team_member")
    LogEntryKind.create(name="org_delete_team_member_invite")
    LogEntryKind.create(name="org_add_team_member")
    LogEntryKind.create(name="org_team_member_invite_accepted")
    LogEntryKind.create(name="org_team_member_invite_declined")
    LogEntryKind.create(name="org_remove_team_member")
    LogEntryKind.create(name="org_set_team_description")
    LogEntryKind.create(name="org_set_team_role")
    LogEntryKind.create(name="org_change_email")
    LogEntryKind.create(name="org_change_invoicing")
    LogEntryKind.create(name="org_change_tag_expiration")
    LogEntryKind.create(name="org_change_name")

    LogEntryKind.create(name="create_prototype_permission")
    LogEntryKind.create(name="modify_prototype_permission")
    LogEntryKind.create(name="delete_prototype_permission")

    LogEntryKind.create(name="setup_repo_trigger")
    LogEntryKind.create(name="delete_repo_trigger")

    LogEntryKind.create(name="create_application")
    LogEntryKind.create(name="update_application")
    LogEntryKind.create(name="delete_application")
    LogEntryKind.create(name="reset_application_client_secret")

    # Note: These next two are deprecated.
    LogEntryKind.create(name="add_repo_webhook")
    LogEntryKind.create(name="delete_repo_webhook")

    LogEntryKind.create(name="add_repo_notification")
    LogEntryKind.create(name="delete_repo_notification")
    LogEntryKind.create(name="reset_repo_notification")

    LogEntryKind.create(name="regenerate_robot_token")

    LogEntryKind.create(name="repo_verb")

    LogEntryKind.create(name="repo_mirror_enabled")
    LogEntryKind.create(name="repo_mirror_disabled")
    LogEntryKind.create(name="repo_mirror_config_changed")
    LogEntryKind.create(name="repo_mirror_sync_started")
    LogEntryKind.create(name="repo_mirror_sync_failed")
    LogEntryKind.create(name="repo_mirror_sync_success")
    LogEntryKind.create(name="repo_mirror_sync_now_requested")
    LogEntryKind.create(name="repo_mirror_sync_tag_success")
    LogEntryKind.create(name="repo_mirror_sync_tag_failed")
    LogEntryKind.create(name="repo_mirror_sync_test_success")
    LogEntryKind.create(name="repo_mirror_sync_test_failed")
    LogEntryKind.create(name="repo_mirror_sync_test_started")

    LogEntryKind.create(name="service_key_create")
    LogEntryKind.create(name="service_key_approve")
    LogEntryKind.create(name="service_key_delete")
    LogEntryKind.create(name="service_key_modify")
    LogEntryKind.create(name="service_key_extend")
    LogEntryKind.create(name="service_key_rotate")

    LogEntryKind.create(name="take_ownership")

    LogEntryKind.create(name="manifest_label_add")
    LogEntryKind.create(name="manifest_label_delete")

    LogEntryKind.create(name="change_tag_expiration")
    LogEntryKind.create(name="toggle_repo_trigger")

    LogEntryKind.create(name="create_app_specific_token")
    LogEntryKind.create(name="revoke_app_specific_token")

    LogEntryKind.create(name="create_proxy_cache_config")
    LogEntryKind.create(name="delete_proxy_cache_config")

    LogEntryKind.create(name="start_build_trigger")
    LogEntryKind.create(name="cancel_build")

    LogEntryKind.create(name="login_success")
    LogEntryKind.create(name="logout_success")

    LogEntryKind.create(name="permanently_delete_tag")

    ImageStorageLocation.create(name="local_eu")
    ImageStorageLocation.create(name="local_us")

    ApprBlobPlacementLocation.create(name="local_eu")
    ApprBlobPlacementLocation.create(name="local_us")

    ImageStorageTransformation.create(name="squash")
    ImageStorageTransformation.create(name="aci")

    ImageStorageSignatureKind.create(name="gpg2")

    # NOTE: These MUST be copied over to NotificationKind, since every external
    # notification can also generate a Quay.io notification.
    ExternalNotificationEvent.create(name="repo_push")
    ExternalNotificationEvent.create(name="build_queued")
    ExternalNotificationEvent.create(name="build_start")
    ExternalNotificationEvent.create(name="build_success")
    ExternalNotificationEvent.create(name="build_cancelled")
    ExternalNotificationEvent.create(name="build_failure")
    ExternalNotificationEvent.create(name="vulnerability_found")

    ExternalNotificationEvent.create(name="repo_mirror_sync_started")
    ExternalNotificationEvent.create(name="repo_mirror_sync_success")
    ExternalNotificationEvent.create(name="repo_mirror_sync_failed")

    ExternalNotificationMethod.create(name="quay_notification")
    ExternalNotificationMethod.create(name="email")
    ExternalNotificationMethod.create(name="webhook")

    ExternalNotificationMethod.create(name="flowdock")
    ExternalNotificationMethod.create(name="hipchat")
    ExternalNotificationMethod.create(name="slack")

    NotificationKind.create(name="repo_push")
    NotificationKind.create(name="build_queued")
    NotificationKind.create(name="build_start")
    NotificationKind.create(name="build_success")
    NotificationKind.create(name="build_cancelled")
    NotificationKind.create(name="build_failure")
    NotificationKind.create(name="vulnerability_found")
    NotificationKind.create(name="service_key_submitted")

    NotificationKind.create(name="password_required")
    NotificationKind.create(name="over_private_usage")
    NotificationKind.create(name="expiring_license")
    NotificationKind.create(name="maintenance")
    NotificationKind.create(name="org_team_invite")

    NotificationKind.create(name="repo_mirror_sync_started")
    NotificationKind.create(name="repo_mirror_sync_success")
    NotificationKind.create(name="repo_mirror_sync_failed")

    NotificationKind.create(name="test_notification")

    QuayRegion.create(name="us")
    QuayService.create(name="quay")

    MediaType.create(name="text/plain")
    MediaType.create(name="application/json")
    MediaType.create(name="text/markdown")

    for media_type in DOCKER_SCHEMA1_CONTENT_TYPES:
        MediaType.create(name=media_type)

    for media_type in DOCKER_SCHEMA2_CONTENT_TYPES:
        MediaType.create(name=media_type)

    for media_type in OCI_CONTENT_TYPES:
        MediaType.create(name=media_type)

    LabelSourceType.create(name="manifest")
    LabelSourceType.create(name="api", mutable=True)
    LabelSourceType.create(name="internal")

    UserPromptKind.create(name="confirm_username")
    UserPromptKind.create(name="enter_name")
    UserPromptKind.create(name="enter_company")

    RepositoryKind.create(name="image")
    RepositoryKind.create(name="application")

    ApprTagKind.create(name="tag")
    ApprTagKind.create(name="release")
    ApprTagKind.create(name="channel")

    DisableReason.create(name="user_toggled")
    DisableReason.create(name="successive_build_failures")
    DisableReason.create(name="successive_build_internal_errors")

    TagKind.create(name="tag")


def wipe_database():
    logger.debug("Wiping all data from the DB.")

    # Sanity check to make sure we're not killing our prod db
    if not IS_TESTING_REAL_DATABASE and not isinstance(db.obj, SqliteDatabase):
        raise RuntimeError("Attempted to wipe production database!")

    db.drop_tables(all_models)


def populate_database(minimal=False):
    logger.debug("Populating the DB with test data.")

    # Check if the data already exists. If so, we skip. This can happen between calls from the
    # "old style" tests and the new py.test's.
    try:
        User.get(username="devtable")
        logger.debug("DB already populated")
        return
    except User.DoesNotExist:
        pass

    # Note: databases set up with "real" schema (via Alembic) will not have these types
    # type, so we it here it necessary.
    try:
        ImageStorageLocation.get(name="local_eu")
        ImageStorageLocation.get(name="local_us")
    except ImageStorageLocation.DoesNotExist:
        ImageStorageLocation.create(name="local_eu")
        ImageStorageLocation.create(name="local_us")

    try:
        NotificationKind.get(name="test_notification")
    except NotificationKind.DoesNotExist:
        NotificationKind.create(name="test_notification")

    new_user_1 = model.user.create_user("devtable", "password", "jschorr@devtable.com")
    new_user_1.verified = True
    new_user_1.stripe_id = TEST_STRIPE_ID
    new_user_1.save()

    if minimal:
        logger.debug("Skipping most db population because user requested mininal db")
        return

    UserRegion.create(user=new_user_1, location=ImageStorageLocation.get(name="local_us"))
    model.release.set_region_release("quay", "us", "v0.1.2")

    model.user.create_confirm_email_code(new_user_1, new_email="typo@devtable.com")

    disabled_user = model.user.create_user("disabled", "password", "jschorr+disabled@devtable.com")
    disabled_user.verified = True
    disabled_user.enabled = False
    disabled_user.save()

    dtrobot = model.user.create_robot("dtrobot", new_user_1)
    dtrobot2 = model.user.create_robot("dtrobot2", new_user_1)

    new_user_2 = model.user.create_user("public", "password", "jacob.moshenko@gmail.com")
    new_user_2.verified = True
    new_user_2.save()

    new_user_3 = model.user.create_user("freshuser", "password", "jschorr+test@devtable.com")
    new_user_3.verified = True
    new_user_3.save()

    another_robot = model.user.create_robot("anotherrobot", new_user_3)

    new_user_4 = model.user.create_user("randomuser", "password", "no4@thanks.com")
    new_user_4.verified = True
    new_user_4.save()

    new_user_5 = model.user.create_user("unverified", "password", "no5@thanks.com")
    new_user_5.save()

    reader = model.user.create_user("reader", "password", "no1@thanks.com")
    reader.verified = True
    reader.save()

    creatoruser = model.user.create_user("creator", "password", "noc@thanks.com")
    creatoruser.verified = True
    creatoruser.save()

    memberuser = model.user.create_user("member", "password", "nod@thanks.com")
    memberuser.verified = True
    memberuser.save()

    outside_org = model.user.create_user("outsideorg", "password", "no2@thanks.com")
    outside_org.verified = True
    outside_org.save()

    model.notification.create_notification(
        "test_notification",
        new_user_1,
        metadata={"some": "value", "arr": [1, 2, 3], "obj": {"a": 1, "b": 2}},
    )

    from_date = datetime.utcnow()
    to_date = from_date + timedelta(hours=1)
    notification_metadata = {
        "from_date": formatdate(calendar.timegm(from_date.utctimetuple())),
        "to_date": formatdate(calendar.timegm(to_date.utctimetuple())),
        "reason": "database migration",
    }
    model.notification.create_notification(
        "maintenance", new_user_1, metadata=notification_metadata
    )

    __generate_repository(
        new_user_4,
        "randomrepo",
        "Random repo repository.",
        False,
        [],
        (4, [], ["latest", "prod"]),
    )

    simple_repo = __generate_repository(
        new_user_1,
        "simple",
        "Simple repository.",
        False,
        [],
        (4, [], ["latest", "prod"]),
    )

    # Add some labels to the latest tag's manifest.
    repo_ref = RepositoryReference.for_repo_obj(simple_repo)
    tag = registry_model.get_repo_tag(repo_ref, "latest")
    manifest = registry_model.get_manifest_for_tag(tag)
    assert manifest

    first_label = registry_model.create_manifest_label(manifest, "foo", "bar", "manifest")
    registry_model.create_manifest_label(manifest, "foo", "baz", "api")
    registry_model.create_manifest_label(manifest, "anotherlabel", "1234", "internal")
    registry_model.create_manifest_label(
        manifest, "jsonlabel", '{"hey": "there"}', "internal", "application/json"
    )

    label_metadata = {
        "key": "foo",
        "value": "bar",
        "id": first_label._db_id,
        "manifest_digest": manifest.digest,
    }

    logs_model.log_action(
        "manifest_label_add",
        new_user_1.username,
        performer=new_user_1,
        timestamp=datetime.now(),
        metadata=label_metadata,
        repository=simple_repo,
    )

    model.blob.initiate_upload(new_user_1.username, simple_repo.name, str(uuid4()), "local_us", {})
    model.notification.create_repo_notification(
        simple_repo, "repo_push", "quay_notification", {}, {}
    )

    __generate_repository(
        new_user_1,
        "sharedtags",
        "Shared tags repository",
        False,
        [(new_user_2, "read"), (dtrobot[0], "read")],
        (
            2,
            [
                (3, [], ["v2.0", "v2.1", "v2.2"]),
                (
                    1,
                    [(1, [(1, [], ["prod", "581a284"])], ["staging", "8423b58"]), (1, [], None)],
                    None,
                ),
            ],
            None,
        ),
    )

    __generate_repository(
        new_user_1,
        "history",
        "Historical repository.",
        False,
        [],
        (4, [(2, [], "#latest"), (3, [], "latest")], None),
    )

    __generate_repository(
        new_user_1,
        "complex",
        "Complex repository with many branches and tags.",
        False,
        [(new_user_2, "read"), (dtrobot[0], "read")],
        (
            2,
            [(3, [], "v2.0"), (1, [(1, [(2, [], ["prod"])], "staging"), (1, [], None)], None)],
            None,
        ),
    )

    __generate_repository(
        new_user_1,
        "gargantuan",
        None,
        False,
        [],
        (
            2,
            [
                (3, [], "v2.0"),
                (1, [(1, [(1, [], ["latest", "prod"])], "staging"), (1, [], None)], None),
                (20, [], "v3.0"),
                (5, [], "v4.0"),
                (1, [(1, [], "v5.0"), (1, [], "v6.0")], None),
            ],
            None,
        ),
    )

    trusted_repo = __generate_repository(
        new_user_1,
        "trusted",
        "Trusted repository.",
        False,
        [],
        (4, [], ["latest", "prod"]),
    )
    trusted_repo.trust_enabled = True
    trusted_repo.save()

    publicrepo = __generate_repository(
        new_user_2,
        "publicrepo",
        "Public repository pullable by the world.",
        True,
        [],
        (10, [], "latest"),
    )

    __generate_repository(outside_org, "coolrepo", "Some cool repo.", False, [], (5, [], "latest"))

    __generate_repository(
        new_user_1,
        "shared",
        "Shared repository, another user can write.",
        False,
        [(new_user_2, "write"), (reader, "read")],
        (5, [], "latest"),
    )

    __generate_repository(
        new_user_1,
        "text-full-repo",
        "This is a repository for testing text search",
        False,
        [(new_user_2, "write"), (reader, "read")],
        (5, [], "latest"),
    )

    building = __generate_repository(
        new_user_1,
        "building",
        "Empty repository which is building.",
        False,
        [(new_user_2, "write"), (reader, "read")],
        (0, [], None),
    )

    new_token = model.token.create_access_token(building, "write", "build-worker")

    trigger = model.build.create_build_trigger(
        building, "github", "123authtoken", new_user_1, pull_robot=dtrobot[0]
    )
    trigger.config = json.dumps(
        {
            "build_source": "jakedt/testconnect",
            "subdir": "",
            "dockerfile_path": "Dockerfile",
            "context": "/",
        }
    )
    trigger.save()

    repo = "ci.devtable.com:5000/%s/%s" % (building.namespace_user.username, building.name)
    job_config = {
        "repository": repo,
        "docker_tags": ["latest"],
        "build_subdir": "",
        "trigger_metadata": {
            "commit": "3482adc5822c498e8f7db2e361e8d57b3d77ddd9",
            "ref": "refs/heads/master",
            "default_branch": "master",
        },
    }

    model.repository.star_repository(new_user_1, simple_repo)

    record = model.repository.create_email_authorization_for_repo(
        new_user_1.username, "simple", "jschorr@devtable.com"
    )
    record.confirmed = True
    record.save()

    model.repository.create_email_authorization_for_repo(
        new_user_1.username, "simple", "jschorr+other@devtable.com"
    )

    build2 = model.build.create_repository_build(
        building,
        new_token,
        job_config,
        "68daeebd-a5b9-457f-80a0-4363b882f8ea",
        "build-name",
        trigger,
    )
    build2.uuid = "deadpork-dead-pork-dead-porkdeadpork"
    build2.save()

    build3 = model.build.create_repository_build(
        building,
        new_token,
        job_config,
        "f49d07f9-93da-474d-ad5f-c852107c3892",
        "build-name",
        trigger,
    )
    build3.uuid = "deadduck-dead-duck-dead-duckdeadduck"
    build3.save()

    build1 = model.build.create_repository_build(
        building, new_token, job_config, "701dcc3724fb4f2ea6c31400528343cd", "build-name", trigger
    )
    build1.uuid = "deadbeef-dead-beef-dead-beefdeadbeef"
    build1.save()

    org = model.organization.create_organization("buynlarge", "quay@devtable.com", new_user_1)
    org.stripe_id = TEST_STRIPE_ID
    org.save()

    QuotaType.create(name="Warning")
    QuotaType.create(name="Reject")

    quota1 = model.namespacequota.create_namespace_quota(org, 3000)
    model.namespacequota.create_namespace_quota_limit(quota1, "warning", 50)

    quota2 = model.namespacequota.create_namespace_quota(new_user_4, 6000)
    model.namespacequota.create_namespace_quota_limit(quota2, "reject", 90)

    liborg = model.organization.create_organization(
        "library", "quay+library@devtable.com", new_user_1
    )
    liborg.save()

    titiorg = model.organization.create_organization("titi", "quay+titi@devtable.com", new_user_1)
    titiorg.save()

    thirdorg = model.organization.create_organization(
        "sellnsmall", "quay+sell@devtable.com", new_user_1
    )
    thirdorg.save()

    model.user.create_robot("coolrobot", org)

    proxyorg = model.organization.create_organization(
        "proxyorg", "quay+proxyorg@devtable.com", new_user_1
    )
    proxyorg.save()
    model.proxy_cache.create_proxy_cache_config(proxyorg.username, "docker.io")

    oauth_app_1 = model.oauth.create_application(
        org,
        "Some Test App",
        "http://localhost:8000",
        "http://localhost:8000/o2c.html",
        client_id="deadbeef",
    )

    model.oauth.create_application(
        org,
        "Some Other Test App",
        "http://quay.io",
        "http://localhost:8000/o2c.html",
        client_id="deadpork",
        description="This is another test application",
    )

    model.oauth.create_user_access_token(
        new_user_1, "deadbeef", "repo:admin", access_token="%s%s" % ("b" * 40, "c" * 40)
    )

    oauth_credential = Credential.from_string("dswfhasdf1")
    OAuthAuthorizationCode.create(
        application=oauth_app_1,
        code="Z932odswfhasdf1",
        scope="repo:admin",
        data='{"somejson": "goeshere"}',
        code_name="Z932odswfhasdf1Z932o",
        code_credential=oauth_credential,
    )

    model.user.create_robot("neworgrobot", org)

    ownerbot = model.user.create_robot("ownerbot", org)[0]
    creatorbot = model.user.create_robot("creatorbot", org)[0]

    owners = model.team.get_organization_team("buynlarge", "owners")
    owners.description = "Owners have unfetterd access across the entire org."
    owners.save()

    org_repo = __generate_repository(
        org,
        "orgrepo",
        "Repository owned by an org.",
        False,
        [(outside_org, "read")],
        (4, [], ["latest", "prod"]),
    )

    __generate_repository(
        org,
        "anotherorgrepo",
        "Another repository owned by an org.",
        False,
        [],
        (4, [], ["latest", "prod"]),
    )

    creators = model.team.create_team("creators", org, "creator", "Creators of orgrepo.")
    proxymembers = model.team.create_team("members", proxyorg, "member", "Members of proxyorg.")

    reader_team = model.team.create_team("readers", org, "member", "Readers of orgrepo.")
    model.team.add_or_invite_to_team(new_user_1, reader_team, outside_org)
    model.permission.set_team_repo_permission(
        reader_team.name, org_repo.namespace_user.username, org_repo.name, "read"
    )

    model.team.add_user_to_team(new_user_2, reader_team)
    model.team.add_user_to_team(reader, reader_team)
    model.team.add_user_to_team(ownerbot, owners)
    model.team.add_user_to_team(creatorbot, creators)
    model.team.add_user_to_team(creatoruser, creators)
    model.team.add_user_to_team(memberuser, proxymembers)

    sell_owners = model.team.get_organization_team("sellnsmall", "owners")
    sell_owners.description = "Owners have unfettered access across the entire org."
    sell_owners.save()

    model.team.add_user_to_team(new_user_4, sell_owners)

    sync_config = {"group_dn": "cn=Test-Group,ou=Users", "group_id": "somegroupid"}
    synced_team = model.team.create_team("synced", org, "member", "Some synced team.")
    model.team.set_team_syncing(synced_team, "ldap", sync_config)

    another_synced_team = model.team.create_team("synced", thirdorg, "member", "Some synced team.")
    model.team.set_team_syncing(another_synced_team, "ldap", {"group_dn": "cn=Test-Group,ou=Users"})

    __generate_repository(
        new_user_1,
        "superwide",
        None,
        False,
        [],
        [
            (10, [], "latest2"),
            (2, [], "latest3"),
            (2, [(1, [], "latest11"), (2, [], "latest12")], "latest4"),
            (2, [], "latest5"),
            (2, [], "latest6"),
            (2, [], "latest7"),
            (2, [], "latest8"),
            (2, [], "latest9"),
            (2, [], "latest10"),
            (2, [], "latest13"),
            (2, [], "latest14"),
            (2, [], "latest15"),
            (2, [], "latest16"),
            (2, [], "latest17"),
            (2, [], "latest18"),
        ],
    )

    mirror_repo = __generate_repository(
        new_user_1,
        "mirrored",
        "Mirrored repository.",
        False,
        [(dtrobot[0], "write"), (dtrobot2[0], "write")],
        (4, [], ["latest", "prod"]),
    )
    mirror_rule = model.repo_mirror.create_mirroring_rule(mirror_repo, ["latest", "3.3*"])
    mirror_args = (mirror_repo, mirror_rule, dtrobot[0], "quay.io/coreos/etcd", 60 * 60 * 24)
    mirror_kwargs = {
        "external_registry_username": "fakeusername",
        "external_registry_password": "fakepassword",
        "external_registry_config": {},
        "is_enabled": True,
        "sync_start_date": datetime.utcnow(),
    }
    mirror = model.repo_mirror.enable_mirroring_for_repository(*mirror_args, **mirror_kwargs)

    read_only_repo = __generate_repository(
        new_user_1,
        "readonly",
        "Read-Only Repo.",
        False,
        [],
        (4, [], ["latest", "prod"]),
    )
    read_only_repo.state = RepositoryState.READ_ONLY
    read_only_repo.save()

    model.permission.add_prototype_permission(
        org, "read", activating_user=new_user_1, delegate_user=new_user_2
    )
    model.permission.add_prototype_permission(
        org, "read", activating_user=new_user_1, delegate_team=reader_team
    )
    model.permission.add_prototype_permission(
        org, "write", activating_user=new_user_2, delegate_user=new_user_1
    )

    today = datetime.today()
    week_ago = today - timedelta(6)
    six_ago = today - timedelta(5)
    four_ago = today - timedelta(4)
    yesterday = datetime.combine(date.today(), datetime.min.time()) - timedelta(hours=6)

    __generate_service_key(
        "kid1", "somesamplekey", new_user_1, today, ServiceKeyApprovalType.SUPERUSER
    )
    __generate_service_key(
        "kid2",
        "someexpiringkey",
        new_user_1,
        week_ago,
        ServiceKeyApprovalType.SUPERUSER,
        today + timedelta(days=14),
    )

    __generate_service_key("kid3", "unapprovedkey", new_user_1, today, None)

    __generate_service_key(
        "kid4",
        "autorotatingkey",
        new_user_1,
        six_ago,
        ServiceKeyApprovalType.KEY_ROTATION,
        today + timedelta(days=1),
        rotation_duration=timedelta(hours=12).total_seconds(),
    )

    __generate_service_key(
        "kid5",
        "key for another service",
        new_user_1,
        today,
        ServiceKeyApprovalType.SUPERUSER,
        today + timedelta(days=14),
        service="different_sample_service",
    )

    __generate_service_key(
        "kid6",
        "someexpiredkey",
        new_user_1,
        week_ago,
        ServiceKeyApprovalType.SUPERUSER,
        today - timedelta(days=1),
    )

    __generate_service_key(
        "kid7",
        "somewayexpiredkey",
        new_user_1,
        week_ago,
        ServiceKeyApprovalType.SUPERUSER,
        today - timedelta(days=30),
    )

    # Add the test pull key as pre-approved for local and unittest registry testing.
    # Note: this must match the private key found in the local/test config.
    _TEST_JWK = {
        "e": "AQAB",
        "kty": "RSA",
        "n": "yqdQgnelhAPMSeyH0kr3UGePK9oFOmNfwD0Ymnh7YYXr21VHWwyM2eVW3cnLd9KXywDFtGSe9oFDbnOuMCdUowdkBcaHju-isbv5KEbNSoy_T2Rip-6L0cY63YzcMJzv1nEYztYXS8wz76pSK81BKBCLapqOCmcPeCvV9yaoFZYvZEsXCl5jjXN3iujSzSF5Z6PpNFlJWTErMT2Z4QfbDKX2Nw6vJN6JnGpTNHZvgvcyNX8vkSgVpQ8DFnFkBEx54PvRV5KpHAq6AsJxKONMo11idQS2PfCNpa2hvz9O6UZe-eIX8jPo5NW8TuGZJumbdPT_nxTDLfCqfiZboeI0Pw",
    }

    key = model.service_keys.create_service_key(
        "test_service_key", "test_service_key", "quay", _TEST_JWK, {}, None
    )

    model.service_keys.approve_service_key(
        key.kid,
        ServiceKeyApprovalType.SUPERUSER,
        notes="Test service key for local/test registry testing",
    )

    # Add an app specific token.
    token = model.appspecifictoken.create_token(new_user_1, "some app")
    token.token_name = "a" * 60
    token.token_secret = "b" * 60
    token.save()

    logs_model.log_action(
        "org_create_team",
        org.username,
        performer=new_user_1,
        timestamp=week_ago,
        metadata={"team": "readers"},
    )

    logs_model.log_action(
        "org_set_team_role",
        org.username,
        performer=new_user_1,
        timestamp=week_ago,
        metadata={"team": "readers", "role": "read"},
    )

    logs_model.log_action(
        "create_repo",
        org.username,
        performer=new_user_1,
        repository=org_repo,
        timestamp=week_ago,
        metadata={"namespace": org.username, "repo": "orgrepo"},
    )

    logs_model.log_action(
        "change_repo_permission",
        org.username,
        performer=new_user_2,
        repository=org_repo,
        timestamp=six_ago,
        metadata={"username": new_user_1.username, "repo": "orgrepo", "role": "admin"},
    )

    logs_model.log_action(
        "change_repo_permission",
        org.username,
        performer=new_user_1,
        repository=org_repo,
        timestamp=six_ago,
        metadata={"username": new_user_2.username, "repo": "orgrepo", "role": "read"},
    )

    logs_model.log_action(
        "add_repo_accesstoken",
        org.username,
        performer=new_user_1,
        repository=org_repo,
        timestamp=four_ago,
        metadata={"repo": "orgrepo", "token": "deploytoken"},
    )

    logs_model.log_action(
        "push_repo",
        org.username,
        performer=new_user_2,
        repository=org_repo,
        timestamp=today,
        metadata={"username": new_user_2.username, "repo": "orgrepo"},
    )

    logs_model.log_action(
        "pull_repo",
        org.username,
        performer=new_user_2,
        repository=org_repo,
        timestamp=today,
        metadata={"username": new_user_2.username, "repo": "orgrepo"},
    )

    logs_model.log_action(
        "pull_repo",
        org.username,
        repository=org_repo,
        timestamp=today,
        metadata={"token": "sometoken", "token_code": "somecode", "repo": "orgrepo"},
    )

    logs_model.log_action(
        "delete_tag",
        org.username,
        performer=new_user_2,
        repository=org_repo,
        timestamp=today,
        metadata={"username": new_user_2.username, "repo": "orgrepo", "tag": "sometag"},
    )

    logs_model.log_action(
        "pull_repo",
        org.username,
        repository=org_repo,
        timestamp=today,
        metadata={"token_code": "somecode", "repo": "orgrepo"},
    )

    logs_model.log_action(
        "pull_repo",
        new_user_2.username,
        repository=publicrepo,
        timestamp=yesterday,
        metadata={"token_code": "somecode", "repo": "publicrepo"},
    )

    logs_model.log_action(
        "build_dockerfile",
        new_user_1.username,
        repository=building,
        timestamp=today,
        metadata={
            "repo": "building",
            "namespace": new_user_1.username,
            "trigger_id": trigger.uuid,
            "config": json.loads(trigger.config),
            "service": trigger.service.name,
        },
    )

    model.message.create(
        [
            {
                "content": "We love you, Quay customers!",
                "severity": "info",
                "media_type": "text/plain",
            }
        ]
    )

    model.message.create(
        [
            {
                "content": "This is a **development** install of Quay",
                "severity": "warning",
                "media_type": "text/markdown",
            }
        ]
    )

    fake_queue = WorkQueue("fakequeue", tf)
    fake_queue.put(["canonical", "job", "name"], "{}")

    model.user.create_user_prompt(new_user_4, "confirm_username")

    for to_count in Repository.select():
        model.repositoryactioncount.count_repository_actions(to_count, datetime.utcnow())
        model.repositoryactioncount.update_repository_score(to_count)

    # Case 1: Where RH SSO username is same as quay.io username
    FederatedLogin.create(
        user=new_user_1,  # quay.io username
        service=LoginService.get(name="quayrobot"),
        service_ident="fake-id1",
        metadata_json=json.dumps(
            {
                "service_username": new_user_1.username,  # login service username
            }
        ),
    )

    # Case 2: Where RH SSO username and quay.io username are different
    FederatedLogin.create(
        user=new_user_2,  # quay.io username
        service=LoginService.get(name="quayrobot"),
        service_ident="fake-id2",
        metadata_json=json.dumps(
            {
                "service_username": new_user_3.username,  # login service username
            }
        ),
    )


WHITELISTED_EMPTY_MODELS = [
    "DeletedNamespace",
    "DeletedRepository",
    "ManifestChild",
    "NamespaceGeoRestriction",
    "RepoMirrorConfig",
    "RepoMirrorRule",
    "ImageStorageSignature",
    "DerivedStorageForImage",
    "TorrentInfo",
    "LogEntry",
    "LogEntry2",
    "ManifestSecurityStatus",
    "ManifestLegacyImage",
    "Image",
    "ProxyCacheConfig",
    "RedHatSubscriptions",
    "OrganizationRhSkus",
    "QuotaRegistrySize",
]


def find_models_missing_data():
    # As a sanity check we are going to make sure that all db tables have some data, unless explicitly
    # whitelisted.
    models_missing_data = set()
    for one_model in all_models:
        if one_model in appr_classes:
            continue

        try:
            one_model.select().get()
        except one_model.DoesNotExist:
            if one_model.__name__ not in WHITELISTED_EMPTY_MODELS and not is_deprecated_model(
                one_model
            ):
                models_missing_data.add(one_model.__name__)

    return models_missing_data


if __name__ == "__main__":
    parser = argparse.ArgumentParser(description="Initialize the test database.")
    parser.add_argument("--simple", action="store_true")
    args = parser.parse_args()

    log_level = os.environ.get("LOGGING_LEVEL", getattr(logging, app.config["LOGGING_LEVEL"]))
    logging.basicConfig(level=log_level)

    if not IS_TESTING_REAL_DATABASE and not isinstance(db.obj, SqliteDatabase):
        raise RuntimeError("Attempted to initialize production database!")

    if os.environ.get("SKIP_DB_SCHEMA", "").lower() != "true":
        initialize_database()

    populate_database(args.simple)

    if not args.simple:
        models_missing_data = find_models_missing_data()
        if models_missing_data:
            logger.warning("The following models do not have any data: %s", models_missing_data)<|MERGE_RESOLUTION|>--- conflicted
+++ resolved
@@ -1,13 +1,10 @@
-<<<<<<< HEAD
 # isort: skip_file
 from typing import Dict, Any
 import logging
 import json
 import hashlib
 import random
-=======
 import argparse
->>>>>>> 5f63b3a7
 import calendar
 import hashlib
 import json
