--- conflicted
+++ resolved
@@ -303,7 +303,7 @@
     manifest = OCIManifest(Bytes.for_string_or_unicode(manifest_bytes))
 
 
-<<<<<<< HEAD
+
 INVALID_LAYER_SIZE_MANIFEST = json.dumps(
     {
         "schemaVersion": 2,
@@ -379,7 +379,7 @@
         "sha256:ec4b8955958665577945c89419d1af06b5f7636b4ac3da7f12184802ad867736",
         "sha256:b5b2b2c507a0944348e0303114d8d93aaaa081732b86451d9bce1f432a537bc7",
     ]
-=======
+
 def test_manifest_layer_annotations():
     manifest = OCIManifest(Bytes.for_string_or_unicode(SAMPLE_MANIFEST2))
     assert manifest.annotations == {"com.example.key1": "value1", "com.example.key2": "value2"}
@@ -391,4 +391,3 @@
                 "com.example.layerkey1": "value1",
                 "com.example.layerkey2": "value2",
             }
->>>>>>> 0ce3fc27
