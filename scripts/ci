--- conflicted
+++ resolved
@@ -33,8 +33,6 @@
 
 
 run_flake8() {
-    # https://issues.redhat.com/browse/PROJQUAY-92
-    # https://github.com/psf/black/issues/1207#issuecomment-566249522
     pip install flake8
     flake8 . --count --max-line-length=100 --select=E9,F63,F7,F82 --show-source --statistics
 }
@@ -196,13 +194,8 @@
 
 case "$1" in
     lint)
-<<<<<<< HEAD
         # run_black  # TODO: Reenable when the repo has no Python3 syntax errors
         run_flake8
-=======
-        run_black
-        # run_flake8  TODO: Run this after offending files have been fixed. Ensure appropriate Python version is used.
->>>>>>> c9f63937
         ;;
 
     build)
