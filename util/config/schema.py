# INTERNAL_ONLY_PROPERTIES defines the properties in the config that, while settable, should
# not be documented for external users. These will generally be used for internal test or only
# given to customers when they have been briefed on the side effects of using them.
INTERNAL_ONLY_PROPERTIES = {
    "__module__",
    "__doc__",
    "__annotations__",
    "create_transaction",
    "SESSION_COOKIE_NAME",
    "SESSION_COOKIE_HTTPONLY",
    "SESSION_COOKIE_SAMESITE",
    "DATABASE_SECRET_KEY",
    "V22_NAMESPACE_BLACKLIST",
    "OCI_NAMESPACE_WHITELIST",
    "FEATURE_GENERAL_OCI_SUPPORT",
    "FEATURE_HELM_OCI_SUPPORT",
    "FEATURE_NAMESPACE_GARBAGE_COLLECTION",
    "FEATURE_REPOSITORY_GARBAGE_COLLECTION",
    "FEATURE_REPOSITORY_ACTION_COUNTER",
    "FEATURE_MANIFEST_SIZE_BACKFILL",
    "TESTING",
    "SEND_FILE_MAX_AGE_DEFAULT",
    "DISABLED_FOR_AUDIT_LOGS",
    "DISABLED_FOR_PULL_LOGS",
    "FEATURE_DISABLE_PULL_LOGS_FOR_FREE_NAMESPACES",
    "FEATURE_CLEAR_EXPIRED_RAC_ENTRIES",
    "ACTION_LOG_MAX_PAGE",
    "NON_RATE_LIMITED_NAMESPACES",
    "REPLICATION_QUEUE_NAME",
    "DOCKERFILE_BUILD_QUEUE_NAME",
    "CHUNK_CLEANUP_QUEUE_NAME",
    "NOTIFICATION_QUEUE_NAME",
    "REPOSITORY_GC_QUEUE_NAME",
    "NAMESPACE_GC_QUEUE_NAME",
    "EXPORT_ACTION_LOGS_QUEUE_NAME",
    "SECSCAN_V4_NOTIFICATION_QUEUE_NAME",
    "FEATURE_BILLING",
    "BILLING_TYPE",
    "INSTANCE_SERVICE_KEY_LOCATION",
    "INSTANCE_SERVICE_KEY_REFRESH",
    "INSTANCE_SERVICE_KEY_SERVICE",
    "INSTANCE_SERVICE_KEY_KID_LOCATION",
    "INSTANCE_SERVICE_KEY_EXPIRATION",
    "UNAPPROVED_SERVICE_KEY_TTL_SEC",
    "EXPIRED_SERVICE_KEY_TTL_SEC",
    "REGISTRY_JWT_AUTH_MAX_FRESH_S",
    "SERVICE_LOG_ACCOUNT_ID",
    "BUILDLOGS_OPTIONS",
    "LIBRARY_NAMESPACE",
    "STAGGER_WORKERS",
    "QUEUE_WORKER_METRICS_REFRESH_SECONDS",
    "PUSH_TEMP_TAG_EXPIRATION_SEC",
    "GARBAGE_COLLECTION_FREQUENCY",
    "PAGE_TOKEN_KEY",
    "BUILD_MANAGER",
    "SECURITY_SCANNER_V4_REINDEX_THRESHOLD",
    "STATIC_SITE_BUCKET",
    "LABEL_KEY_RESERVED_PREFIXES",
    "TEAM_SYNC_WORKER_FREQUENCY",
    "JSONIFY_PRETTYPRINT_REGULAR",
    "TUF_GUN_PREFIX",
    "LOGGING_LEVEL",
    "SIGNED_GRANT_EXPIRATION_SEC",
    "PROMETHEUS_PUSHGATEWAY_URL",
    "DB_TRANSACTION_FACTORY",
    "NOTIFICATION_SEND_TIMEOUT",
    "QUEUE_METRICS_TYPE",
    "MAIL_FAIL_SILENTLY",
    "LOCAL_OAUTH_HANDLER",
    "USE_CDN",
    "ANALYTICS_TYPE",
    "LAST_ACCESSED_UPDATE_THRESHOLD_S",
    "GREENLET_TRACING",
    "EXCEPTION_LOG_TYPE",
    "SENTRY_DSN",
    "SENTRY_PUBLIC_DSN",
    "BILLED_NAMESPACE_MAXIMUM_BUILD_COUNT",
    "THREAT_NAMESPACE_MAXIMUM_BUILD_COUNT",
    "IP_DATA_API_KEY",
    "REPO_MIRROR_INTERVAL",
    "DATA_MODEL_CACHE_CONFIG",
    # TODO: move this into the schema once we support signing in QE.
    "FEATURE_SIGNING",
    "TUF_SERVER",
    "V1_ONLY_DOMAIN",
    "LOGS_MODEL",
    "LOGS_MODEL_CONFIG",
    "V3_UPGRADE_MODE",  # Deprecated old flag
    "ACCOUNT_RECOVERY_MODE",
    "BLOBUPLOAD_DELETION_DATE_THRESHOLD",
    "REPO_MIRROR_TAG_ROLLBACK_PAGE_SIZE",
    "QUOTA_INVALIDATE_TOTALS",
    "RESET_CHILD_MANIFEST_EXPIRATION",
    "PERMANENTLY_DELETE_TAGS",
    "FEATURE_RH_MARKETPLACE",
}

CONFIG_SCHEMA = {
    "type": "object",
    "description": "Schema for Quay configuration",
    "required": [
        "PREFERRED_URL_SCHEME",
        "SERVER_HOSTNAME",
        "DB_URI",
        "AUTHENTICATION_TYPE",
        "DISTRIBUTED_STORAGE_CONFIG",
        "BUILDLOGS_REDIS",
        "USER_EVENTS_REDIS",
        "DISTRIBUTED_STORAGE_PREFERENCE",
        "DEFAULT_TAG_EXPIRATION",
        "TAG_EXPIRATION_OPTIONS",
    ],
    "properties": {
        "REGISTRY_STATE": {
            "type": "string",
            "description": "The state of the registry.",
            "enum": ["normal", "readonly"],
            "x-example": "readonly",
        },
        # Hosting.
        "PREFERRED_URL_SCHEME": {
            "type": "string",
            "description": "The URL scheme to use when hitting Quay. If Quay is behind SSL *at all*, this *must* be `https`",
            "enum": ["http", "https"],
            "x-example": "https",
        },
        "SERVER_HOSTNAME": {
            "type": "string",
            "description": "The URL at which Quay is accessible, without the scheme.",
            "x-example": "quay.io",
        },
        "EXTERNAL_TLS_TERMINATION": {
            "type": "boolean",
            "description": "If TLS is supported, but terminated at a layer before Quay, must be true.",
            "x-example": True,
        },
        # SSL/TLS.
        "SSL_CIPHERS": {
            "type": "array",
            "description": "If specified, the nginx-defined list of SSL ciphers to enabled and disabled",
            "x-example": ["CAMELLIA", "!3DES"],
            "x-reference": "http://nginx.org/en/docs/http/ngx_http_ssl_module.html#ssl_ciphers",
        },
        "SSL_PROTOCOLS": {
            "type": "array",
            "description": "If specified, the nginx-defined list of SSL protocols to enabled and disabled",
            "x-example": ["TLSv1.1", "TLSv1.2"],
            "x-reference": "http://nginx.org/en/docs/http/ngx_http_ssl_module.html#ssl_protocols",
        },
        # User-visible configuration.
        "REGISTRY_TITLE": {
            "type": "string",
            "description": "If specified, the long-form title for the registry. Defaults to `Red Hat Quay`.",
            "x-example": "Corp Container Service",
        },
        "REGISTRY_TITLE_SHORT": {
            "type": "string",
            "description": "If specified, the short-form title for the registry. Defaults to `Red Hat Quay`.",
            "x-example": "CCS",
        },
        "CONTACT_INFO": {
            "type": "array",
            "uniqueItems": True,
            "description": "If specified, contact information to display on the contact page. "
            + "If only a single piece of contact information is specified, the contact footer will link directly.",
            "items": [
                {
                    "type": "string",
                    "pattern": "^mailto:(.)+$",
                    "x-example": "mailto:admin@example.com",
                    "description": "Adds a link to send an e-mail",
                },
                {
                    "type": "string",
                    "pattern": "^irc://(.)+$",
                    "x-example": "irc://irc.libera.chat:6667/quay",
                    "description": "Adds a link to visit an IRC chat room",
                },
                {
                    "type": "string",
                    "pattern": "^tel:(.)+$",
                    "x-example": "tel:+1-888-930-3475",
                    "description": "Adds a link to call a phone number",
                },
                {
                    "type": "string",
                    "pattern": "^http(s)?://(.)+$",
                    "x-example": "https://twitter.com/quayio",
                    "description": "Adds a link to a defined URL",
                },
            ],
        },
        "SEARCH_RESULTS_PER_PAGE": {
            "type": "number",
            "description": "Number of results returned per page by search page. Defaults to 10",
            "x-example": 10,
        },
        "SEARCH_MAX_RESULT_PAGE_COUNT": {
            "type": "number",
            "description": "Maximum number of pages the user can paginate in search before they are limited. Defaults to 10",
            "x-example": 10,
        },
        # E-mail.
        "FEATURE_MAILING": {
            "type": "boolean",
            "description": "Whether emails are enabled. Defaults to True",
            "x-example": True,
        },
        "MAIL_SERVER": {
            "type": "string",
            "description": "The SMTP server to use for sending e-mails. Only required if FEATURE_MAILING is set to true.",
            "x-example": "smtp.somedomain.com",
        },
        "MAIL_USE_TLS": {
            "type": "boolean",
            "description": "If specified, whether to use TLS for sending e-mails.",
            "x-example": True,
        },
        "MAIL_PORT": {
            "type": "number",
            "description": "The SMTP port to use. If not specified, defaults to 587.",
            "x-example": 588,
        },
        "MAIL_USERNAME": {
            "type": ["string", "null"],
            "description": "The SMTP username to use when sending e-mails.",
            "x-example": "myuser",
        },
        "MAIL_PASSWORD": {
            "type": ["string", "null"],
            "description": "The SMTP password to use when sending e-mails.",
            "x-example": "mypassword",
        },
        "MAIL_DEFAULT_SENDER": {
            "type": ["string", "null"],
            "description": "If specified, the e-mail address used as the `from` when Quay sends e-mails. If none, defaults to `admin@example.com`.",
            "x-example": "support@myco.com",
        },
        # Database.
        "DB_URI": {
            "type": "string",
            "description": "The URI at which to access the database, including any credentials.",
            "x-example": "mysql+pymysql://username:password@dns.of.database/quay",
            "x-reference": "https://www.postgresql.org/docs/9.3/static/libpq-connect.html#AEN39495",
        },
        "DB_CONNECTION_ARGS": {
            "type": "object",
            "description": "If specified, connection arguments for the database such as timeouts and SSL.",
            "properties": {
                "threadlocals": {
                    "type": "boolean",
                    "description": "Whether to use thread-local connections. Should *ALWAYS* be `true`",
                },
                "autorollback": {
                    "type": "boolean",
                    "description": "Whether to use auto-rollback connections. Should *ALWAYS* be `true`",
                },
                "ssl": {
                    "type": "object",
                    "description": "SSL connection configuration",
                    "properties": {
                        "ca": {
                            "type": "string",
                            "description": "*Absolute container path* to the CA certificate to use for SSL connections",
                            "x-example": "conf/stack/ssl-ca-cert.pem",
                        },
                    },
                    "required": ["ca"],
                },
            },
            "required": ["threadlocals", "autorollback"],
        },
        "DB_CONNECTION_POOLING": {"type": "boolean", "description": "Allow pooling for DB"},
        "ALLOW_PULLS_WITHOUT_STRICT_LOGGING": {
            "type": "boolean",
            "description": "If true, pulls in which the pull audit log entry cannot be written will "
            + "still succeed. Useful if the database can fallback into a read-only state "
            + "and it is desired for pulls to continue during that time. Defaults to False.",
            "x-example": True,
        },
        "ALLOW_WITHOUT_STRICT_LOGGING": {
            "type": "boolean",
            "description": "If true, any action in which the audit log entry cannot be written will "
            + "still succeed. Useful if using an external logging service that may be down "
            + "intermittently and the registry should continue to work. Defaults to False.",
            "x-example": False,
        },
        # Storage.
        "FEATURE_STORAGE_REPLICATION": {
            "type": "boolean",
            "description": "Whether to automatically replicate between storage engines. Defaults to False",
            "x-example": False,
        },
        "FEATURE_PROXY_STORAGE": {
            "type": "boolean",
            "description": "Whether to proxy all direct download URLs in storage via the registry nginx. Defaults to False",
            "x-example": False,
        },
        "FEATURE_PROXY_CACHE": {
            "type": "boolean",
            "description": "Whether pull through proxy cache feature is enabled. Defaults to False",
            "x-example": False,
        },
        "MAXIMUM_LAYER_SIZE": {
            "type": "string",
            "description": "Maximum allowed size of an image layer. Defaults to 20G",
            "x-example": "100G",
            "pattern": "^[0-9]+(G|M)$",
        },
        "DISTRIBUTED_STORAGE_CONFIG": {
            "type": "object",
            "description": "Configuration for storage engine(s) to use in Quay. Each key is a unique ID"
            + " for a storage engine, with the value being a tuple of the type and "
            + " configuration for that engine.",
            "x-example": {
                "local_storage": ["LocalStorage", {"storage_path": "some/path/"}],
            },
            "items": {
                "type": "array",
            },
        },
        "DISTRIBUTED_STORAGE_PREFERENCE": {
            "type": "array",
            "description": "The preferred storage engine(s) (by ID in DISTRIBUTED_STORAGE_CONFIG) to "
            + "use. A preferred engine means it is first checked for pullig and images are "
            + "pushed to it.",
            "items": {
                "type": "string",
                "uniqueItems": True,
            },
            "x-example": ["s3_us_east", "s3_us_west"],
        },
        "DISTRIBUTED_STORAGE_DEFAULT_LOCATIONS": {
            "type": "array",
            "description": "The list of storage engine(s) (by ID in DISTRIBUTED_STORAGE_CONFIG) whose "
            + "images should be fully replicated, by default, to all other storage engines.",
            "items": {
                "type": "string",
                "uniqueItems": True,
            },
            "x-example": ["s3_us_east", "s3_us_west"],
        },
        "USERFILES_LOCATION": {
            "type": "string",
            "description": "ID of the storage engine in which to place user-uploaded files",
            "x-example": "s3_us_east",
        },
        "USERFILES_PATH": {
            "type": "string",
            "description": "Path under storage in which to place user-uploaded files",
            "x-example": "userfiles",
        },
        "ACTION_LOG_AUDIT_LOGINS": {
            "type": "string",
            "description": "Whether to log all registry API and Quay API/UI logins event to the action log. Defaults to True",
            "x-example": False,
        },
        "ACTION_LOG_AUDIT_LOGIN_FAILURES": {
            "type": "boolean",
            "description": "Whether logging of failed logins attempts is enabled. Defaults to False",
            "x-example": True,
        },
        "ACTION_LOG_AUDIT_PULL_FAILURES": {
            "type": "boolean",
            "description": "Whether logging of failed image pull attempts is enabled. Defaults to False",
            "x-example": True,
        },
        "ACTION_LOG_AUDIT_PUSH_FAILURES": {
            "type": "boolean",
            "description": "Whether logging of failed image push attempts is enabled. Defaults to False",
            "x-example": True,
        },
        "ACTION_LOG_AUDIT_DELETE_FAILURES": {
            "type": "boolean",
            "description": "Whether logging of failed image delete attempts is enabled. Defaults to False",
            "x-example": True,
        },
        "ACTION_LOG_ARCHIVE_LOCATION": {
            "type": "string",
            "description": "If action log archiving is enabled, the storage engine in which to place the "
            + "archived data.",
            "x-example": "s3_us_east",
        },
        "ACTION_LOG_ARCHIVE_PATH": {
            "type": "string",
            "description": "If action log archiving is enabled, the path in storage in which to place the "
            + "archived data.",
            "x-example": "archives/actionlogs",
        },
        "ACTION_LOG_ROTATION_THRESHOLD": {
            "type": "string",
            "description": "If action log archiving is enabled, the time interval after which to "
            + "archive data.",
            "x-example": "30d",
        },
        "LOG_ARCHIVE_LOCATION": {
            "type": "string",
            "description": "If builds are enabled, the storage engine in which to place the "
            + "archived build logs.",
            "x-example": "s3_us_east",
        },
        "LOG_ARCHIVE_PATH": {
            "type": "string",
            "description": "If builds are enabled, the path in storage in which to place the "
            + "archived build logs.",
            "x-example": "archives/buildlogs",
        },
        # Authentication.
        "AUTHENTICATION_TYPE": {
            "type": "string",
            "description": "The authentication engine to use for credential authentication.",
            "x-example": "Database",
            "enum": ["Database", "LDAP", "JWT", "Keystone", "OIDC", "AppToken"],
        },
        "SUPER_USERS": {
            "type": "array",
            "description": "Quay usernames of those users to be granted superuser privileges",
            "uniqueItems": True,
            "items": {
                "type": "string",
            },
        },
        "DIRECT_OAUTH_CLIENTID_WHITELIST": {
            "type": "array",
            "description": "A list of client IDs of *Quay-managed* applications that are allowed "
            + "to perform direct OAuth approval without user approval.",
            "x-reference": "https://coreos.com/quay-enterprise/docs/latest/direct-oauth.html",
            "uniqueItems": True,
            "items": {
                "type": "string",
            },
        },
        # Redis.
        "BUILDLOGS_REDIS": {
            "type": "object",
            "description": "Connection information for Redis for build logs caching",
            "required": ["host"],
            "properties": {
                "host": {
                    "type": "string",
                    "description": "The hostname at which Redis is accessible",
                    "x-example": "my.redis.cluster",
                },
                "port": {
                    "type": "number",
                    "description": "The port at which Redis is accessible",
                    "x-example": 1234,
                },
                "password": {
                    "type": "string",
                    "description": "The password to connect to the Redis instance",
                    "x-example": "mypassword",
                },
            },
        },
        "USER_EVENTS_REDIS": {
            "type": "object",
            "description": "Connection information for Redis for user event handling",
            "required": ["host"],
            "properties": {
                "host": {
                    "type": "string",
                    "description": "The hostname at which Redis is accessible",
                    "x-example": "my.redis.cluster",
                },
                "port": {
                    "type": "number",
                    "description": "The port at which Redis is accessible",
                    "x-example": 1234,
                },
                "password": {
                    "type": "string",
                    "description": "The password to connect to the Redis instance",
                    "x-example": "mypassword",
                },
            },
        },
        # OAuth configuration.
        "GITHUB_LOGIN_CONFIG": {
            "type": ["object", "null"],
            "description": "Configuration for using GitHub (Enterprise) as an external login provider",
            "required": ["CLIENT_ID", "CLIENT_SECRET"],
            "x-reference": "https://coreos.com/quay-enterprise/docs/latest/github-auth.html",
            "properties": {
                "GITHUB_ENDPOINT": {
                    "type": "string",
                    "description": "The endpoint of the GitHub (Enterprise) being hit",
                    "x-example": "https://github.com/",
                },
                "API_ENDPOINT": {
                    "type": "string",
                    "description": "The endpoint of the GitHub (Enterprise) API to use. Must be overridden for github.com",
                    "x-example": "https://api.github.com/",
                },
                "CLIENT_ID": {
                    "type": "string",
                    "description": "The registered client ID for this Quay instance; cannot be shared with GITHUB_TRIGGER_CONFIG",
                    "x-example": "0e8dbe15c4c7630b6780",
                    "x-reference": "https://coreos.com/quay-enterprise/docs/latest/github-app.html",
                },
                "CLIENT_SECRET": {
                    "type": "string",
                    "description": "The registered client secret for this Quay instance",
                    "x-example": "e4a58ddd3d7408b7aec109e85564a0d153d3e846",
                    "x-reference": "https://coreos.com/quay-enterprise/docs/latest/github-app.html",
                },
                "ORG_RESTRICT": {
                    "type": "boolean",
                    "description": "If true, only users within the organization whitelist can login using this provider",
                    "x-example": True,
                },
                "ALLOWED_ORGANIZATIONS": {
                    "type": "array",
                    "description": "The names of the GitHub (Enterprise) organizations whitelisted to work with the ORG_RESTRICT option",
                    "uniqueItems": True,
                    "items": {
                        "type": "string",
                    },
                },
            },
        },
        "BITBUCKET_TRIGGER_CONFIG": {
            "type": ["object", "null"],
            "description": "Configuration for using BitBucket for build triggers",
            "required": ["CONSUMER_KEY", "CONSUMER_SECRET"],
            "x-reference": "https://coreos.com/quay-enterprise/docs/latest/bitbucket-build.html",
            "properties": {
                "CONSUMER_KEY": {
                    "type": "string",
                    "description": "The registered consumer key (client ID) for this Quay instance",
                    "x-example": "0e8dbe15c4c7630b6780",
                },
                "CONSUMER_SECRET": {
                    "type": "string",
                    "description": "The registered consumer secret (client secret) for this Quay instance",
                    "x-example": "e4a58ddd3d7408b7aec109e85564a0d153d3e846",
                },
            },
        },
        "GITHUB_TRIGGER_CONFIG": {
            "type": ["object", "null"],
            "description": "Configuration for using GitHub (Enterprise) for build triggers",
            "required": ["GITHUB_ENDPOINT", "CLIENT_ID", "CLIENT_SECRET"],
            "x-reference": "https://coreos.com/quay-enterprise/docs/latest/github-build.html",
            "properties": {
                "GITHUB_ENDPOINT": {
                    "type": "string",
                    "description": "The endpoint of the GitHub (Enterprise) being hit",
                    "x-example": "https://github.com/",
                },
                "API_ENDPOINT": {
                    "type": "string",
                    "description": "The endpoint of the GitHub (Enterprise) API to use. Must be overridden for github.com",
                    "x-example": "https://api.github.com/",
                },
                "CLIENT_ID": {
                    "type": "string",
                    "description": "The registered client ID for this Quay instance; cannot be shared with GITHUB_LOGIN_CONFIG",
                    "x-example": "0e8dbe15c4c7630b6780",
                    "x-reference": "https://coreos.com/quay-enterprise/docs/latest/github-app.html",
                },
                "CLIENT_SECRET": {
                    "type": "string",
                    "description": "The registered client secret for this Quay instance",
                    "x-example": "e4a58ddd3d7408b7aec109e85564a0d153d3e846",
                    "x-reference": "https://coreos.com/quay-enterprise/docs/latest/github-app.html",
                },
            },
        },
        "GOOGLE_LOGIN_CONFIG": {
            "type": ["object", "null"],
            "description": "Configuration for using Google for external authentication",
            "required": ["CLIENT_ID", "CLIENT_SECRET"],
            "properties": {
                "CLIENT_ID": {
                    "type": "string",
                    "description": "The registered client ID for this Quay instance",
                    "x-example": "0e8dbe15c4c7630b6780",
                },
                "CLIENT_SECRET": {
                    "type": "string",
                    "description": "The registered client secret for this Quay instance",
                    "x-example": "e4a58ddd3d7408b7aec109e85564a0d153d3e846",
                },
            },
        },
        "GITLAB_TRIGGER_CONFIG": {
            "type": ["object", "null"],
            "description": "Configuration for using Gitlab (Enterprise) for external authentication",
            "required": ["GITLAB_ENDPOINT", "CLIENT_ID", "CLIENT_SECRET"],
            "properties": {
                "GITLAB_ENDPOINT": {
                    "type": "string",
                    "description": "The endpoint at which Gitlab(Enterprise) is running",
                    "x-example": "https://gitlab.com",
                },
                "CLIENT_ID": {
                    "type": "string",
                    "description": "The registered client ID for this Quay instance",
                    "x-example": "0e8dbe15c4c7630b6780",
                },
                "CLIENT_SECRET": {
                    "type": "string",
                    "description": "The registered client secret for this Quay instance",
                    "x-example": "e4a58ddd3d7408b7aec109e85564a0d153d3e846",
                },
            },
        },
        "BRANDING": {
            "type": ["object", "null"],
            "description": "Custom branding for logos and URLs in the Quay UI",
            "required": ["logo"],
            "properties": {
                "logo": {
                    "type": "string",
                    "description": "Main logo image URL",
                    "x-example": "/static/img/quay-horizontal-color.svg",
                },
                "footer_img": {
                    "type": "string",
                    "description": "Logo for UI footer",
                    "x-example": "/static/img/RedHat.svg",
                },
                "footer_url": {
                    "type": "string",
                    "description": "Link for footer image",
                    "x-example": "https://redhat.com",
                },
            },
        },
        "DOCUMENTATION_ROOT": {"type": "string", "description": "Root URL for documentation links"},
        # Health.
        "HEALTH_CHECKER": {
            "description": "The configured health check.",
            "x-example": ("RDSAwareHealthCheck", {"access_key": "foo", "secret_key": "bar"}),
        },
        # Metrics.
        "PROMETHEUS_NAMESPACE": {
            "type": "string",
            "description": "The prefix applied to all exposed Prometheus metrics. Defaults to `quay`",
            "x-example": "myregistry",
        },
        # Misc configuration.
        "BLACKLIST_V2_SPEC": {
            "type": "string",
            "description": "The Docker CLI versions to which Quay will respond that V2 is *unsupported*. Defaults to `<1.6.0`",
            "x-reference": "http://pythonhosted.org/semantic_version/reference.html#semantic_version.Spec",
            "x-example": "<1.8.0",
        },
        "USER_RECOVERY_TOKEN_LIFETIME": {
            "type": "string",
            "description": "The length of time a token for recovering a user accounts is valid. Defaults to 30m.",
            "x-example": "10m",
            "pattern": "^[0-9]+(w|m|d|h|s)$",
        },
        "SESSION_COOKIE_SECURE": {
            "type": "boolean",
            "description": "Whether the `secure` property should be set on session cookies. "
            + "Defaults to False. Recommended to be True for all installations using SSL.",
            "x-example": True,
            "x-reference": "https://en.wikipedia.org/wiki/Secure_cookies",
        },
        "PUBLIC_NAMESPACES": {
            "type": "array",
            "description": "If a namespace is defined in the public namespace list, then it will appear on *all*"
            + " user's repository list pages, regardless of whether that user is a member of the namespace."
            + ' Typically, this is used by an enterprise customer in configuring a set of "well-known"'
            + " namespaces.",
            "uniqueItems": True,
            "items": {
                "type": "string",
            },
        },
        "AVATAR_KIND": {
            "type": "string",
            "description": "The types of avatars to display, either generated inline (local) or Gravatar (gravatar)",
            "enum": ["local", "gravatar"],
        },
        "V2_PAGINATION_SIZE": {
            "type": "number",
            "description": "The number of results returned per page in V2 registry APIs",
            "x-example": 100,
        },
        "ENABLE_HEALTH_DEBUG_SECRET": {
            "type": ["string", "null"],
            "description": "If specified, a secret that can be given to health endpoints to see full debug info when"
            + "not authenticated as a superuser",
            "x-example": "somesecrethere",
        },
        "BROWSER_API_CALLS_XHR_ONLY": {
            "type": "boolean",
            "description": "If enabled, only API calls marked as being made by an XHR will be allowed from browsers. Defaults to True.",
            "x-example": False,
        },
        # Time machine and tag expiration settings.
        "FEATURE_CHANGE_TAG_EXPIRATION": {
            "type": "boolean",
            "description": "Whether users and organizations are allowed to change the tag expiration for tags in their namespace. Defaults to True.",
            "x-example": False,
        },
        "DEFAULT_TAG_EXPIRATION": {
            "type": "string",
            "description": "The default, configurable tag expiration time for time machine. Defaults to `2w`.",
            "pattern": "^[0-9]+(w|m|d|h|s)$",
        },
        "TAG_EXPIRATION_OPTIONS": {
            "type": "array",
            "description": "The options that users can select for expiration of tags in their namespace (if enabled)",
            "items": {
                "type": "string",
                "pattern": "^[0-9]+(w|m|d|h|s)$",
            },
        },
        # Team syncing.
        "FEATURE_TEAM_SYNCING": {
            "type": "boolean",
            "description": "Whether to allow for team membership to be synced from a backing group in the authentication engine (LDAP or Keystone)",
            "x-example": True,
        },
        "TEAM_RESYNC_STALE_TIME": {
            "type": "string",
            "description": "If team syncing is enabled for a team, how often to check its membership and resync if necessary (Default: 30m)",
            "x-example": "2h",
            "pattern": "^[0-9]+(w|m|d|h|s)$",
        },
        "FEATURE_NONSUPERUSER_TEAM_SYNCING_SETUP": {
            "type": "boolean",
            "description": "If enabled, non-superusers can setup syncing on teams to backing LDAP or Keystone. Defaults To False.",
            "x-example": True,
        },
        # Security scanning.
        "FEATURE_SECURITY_SCANNER": {
            "type": "boolean",
            "description": "Whether to turn of/off the security scanner. Defaults to False",
            "x-example": False,
            "x-reference": "https://coreos.com/quay-enterprise/docs/latest/security-scanning.html",
        },
        "FEATURE_SECURITY_NOTIFICATIONS": {
            "type": "boolean",
            "description": "If the security scanner is enabled, whether to turn of/off security notificaitons. Defaults to False",
            "x-example": False,
        },
        "SECURITY_SCANNER_V4_ENDPOINT": {
            "type": ["string", "null"],
            "pattern": "^http(s)?://(.)+$",
            "description": "The endpoint for the V4 security scanner",
            "x-example": "http://192.168.99.101:6060",
        },
        "SECURITY_SCANNER_V4_INDEX_MAX_LAYER_SIZE": {
            "type": ["string", "null"],
            "description": "Maxmum size for a layer to be indexed",
            "x-example": "8G",
        },
        "SECURITY_SCANNER_V4_MANIFEST_CLEANUP": {
            "type": "boolean",
            "description": "If the security scanner is enabled, whether or not to remove deleted manifests from the security scanner service. Defaults to False",
            "x-example": False,
        },
        "SECURITY_SCANNER_INDEXING_INTERVAL": {
            "type": "number",
            "description": "The number of seconds between indexing intervals in the security scanner. Defaults to 30.",
            "x-example": 30,
        },
        "SECURITY_SCANNER_V4_PSK": {
            "type": "string",
            "description": "A base64 encoded string used to sign JWT(s) on Clair V4 requests. If 'None' jwt signing will not occur.",
            "x-example": "PSK",
        },
        # Repository mirroring
        "REPO_MIRROR_INTERVAL": {
            "type": "number",
            "description": "The number of seconds between checking for repository mirror candidates. Defaults to 30.",
            "x-example": 30,
        },
        # Build
        "FEATURE_GITHUB_BUILD": {
            "type": "boolean",
            "description": "Whether to support GitHub build triggers. Defaults to False",
            "x-example": False,
        },
        "FEATURE_BITBUCKET_BUILD": {
            "type": "boolean",
            "description": "Whether to support Bitbucket build triggers. Defaults to False",
            "x-example": False,
        },
        "FEATURE_GITLAB_BUILD": {
            "type": "boolean",
            "description": "Whether to support GitLab build triggers. Defaults to False",
            "x-example": False,
        },
        "FEATURE_BUILD_SUPPORT": {
            "type": "boolean",
            "description": "Whether to support Dockerfile build. Defaults to True",
            "x-example": True,
        },
        "DEFAULT_NAMESPACE_MAXIMUM_BUILD_COUNT": {
            "type": ["number", "null"],
            "description": "If not None, the default maximum number of builds that can be queued in a namespace.",
            "x-example": 20,
        },
        "SUCCESSIVE_TRIGGER_INTERNAL_ERROR_DISABLE_THRESHOLD": {
            "type": ["number", "null"],
            "description": "If not None, the number of successive internal errors that can occur before a build trigger is automatically disabled. Defaults to 5.",
            "x-example": 10,
        },
        "SUCCESSIVE_TRIGGER_FAILURE_DISABLE_THRESHOLD": {
            "type": ["number", "null"],
            "description": "If not None, the number of successive failures that can occur before a build trigger is automatically disabled. Defaults to 100.",
            "x-example": 50,
        },
        # Nested repository names
        "FEATURE_EXTENDED_REPOSITORY_NAMES": {
            "type": "boolean",
            "description": "Whether repository names can have nested paths (/)",
            "x-example": True,
        },
        # Login
        "FEATURE_GITHUB_LOGIN": {
            "type": "boolean",
            "description": "Whether GitHub login is supported. Defaults to False",
            "x-example": False,
        },
        "FEATURE_GOOGLE_LOGIN": {
            "type": "boolean",
            "description": "Whether Google login is supported. Defaults to False",
            "x-example": False,
        },
        # Recaptcha
        "FEATURE_RECAPTCHA": {
            "type": "boolean",
            "description": "Whether Recaptcha is necessary for user login and recovery. Defaults to False",
            "x-example": False,
            "x-reference": "https://www.google.com/recaptcha/intro/",
        },
        "RECAPTCHA_SITE_KEY": {
            "type": ["string", "null"],
            "description": "If recaptcha is enabled, the site key for the Recaptcha service",
        },
        "RECAPTCHA_SECRET_KEY": {
            "type": ["string", "null"],
            "description": "If recaptcha is enabled, the secret key for the Recaptcha service",
        },
        # Pass through recaptcha for whitelisted users to support org/user creation via API
        "RECAPTCHA_WHITELISTED_USERS": {
            "type": "array",
            "description": "Quay usernames of those users allowed to create org/user via API bypassing recaptcha security check",
            "uniqueItems": True,
            "items": {
                "type": "string",
            },
        },
        # External application tokens.
        "FEATURE_APP_SPECIFIC_TOKENS": {
            "type": "boolean",
            "description": "If enabled, users can create tokens for use by the Docker CLI. Defaults to True",
            "x-example": False,
        },
        "APP_SPECIFIC_TOKEN_EXPIRATION": {
            "type": ["string", "null"],
            "description": "The expiration for external app tokens. Defaults to None.",
            "pattern": "^[0-9]+(w|m|d|h|s)$",
        },
        "EXPIRED_APP_SPECIFIC_TOKEN_GC": {
            "type": ["string", "null"],
            "description": "Duration of time expired external app tokens will remain before being garbage collected. Defaults to 1d.",
            "pattern": "^[0-9]+(w|m|d|h|s)$",
        },
        # Feature Flag: Garbage collection.
        "FEATURE_GARBAGE_COLLECTION": {
            "type": "boolean",
            "description": "Whether garbage collection of repositories is enabled. Defaults to True",
            "x-example": False,
        },
        # Feature Flag: Rate limits.
        "FEATURE_RATE_LIMITS": {
            "type": "boolean",
            "description": "Whether to enable rate limits on API and registry endpoints. Defaults to False",
            "x-example": True,
        },
        # Feature Flag: Aggregated log retrieval.
        "FEATURE_AGGREGATED_LOG_COUNT_RETRIEVAL": {
            "type": "boolean",
            "description": "Whether to allow retrieval of aggregated log counts. Defaults to True",
            "x-example": True,
        },
        # Feature Flag: Log export.
        "FEATURE_LOG_EXPORT": {
            "type": "boolean",
            "description": "Whether to allow exporting of action logs. Defaults to True",
            "x-example": True,
        },
        # Feature Flag: User last accessed.
        "FEATURE_USER_LAST_ACCESSED": {
            "type": "boolean",
            "description": "Whether to record the last time a user was accessed. Defaults to True",
            "x-example": True,
        },
        # Feature Flag: Permanent Sessions.
        "FEATURE_PERMANENT_SESSIONS": {
            "type": "boolean",
            "description": "Whether sessions are permanent. Defaults to True",
            "x-example": True,
        },
        # Feature Flag: Super User Support.
        "FEATURE_SUPER_USERS": {
            "type": "boolean",
            "description": "Whether super users are supported. Defaults to True",
            "x-example": True,
        },
        # Feature Flag: Use FIPS compliant cryptography.
        "FEATURE_FIPS": {
            "type": "boolean",
            "description": "If set to true, Quay will run using FIPS compliant hash functions. Defaults to False",
            "x-example": True,
        },
        # Feature Flag: Anonymous Users.
        "FEATURE_ANONYMOUS_ACCESS": {
            "type": "boolean",
            "description": " Whether to allow anonymous users to browse and pull public repositories. Defaults to True",
            "x-example": True,
        },
        # Feature Flag: User Creation.
        "FEATURE_USER_CREATION": {
            "type": "boolean",
            "description": "Whether users can be created (by non-super users). Defaults to True",
            "x-example": True,
        },
        # Feature Flag: Invite Only User Creation.
        "FEATURE_INVITE_ONLY_USER_CREATION": {
            "type": "boolean",
            "description": "Whether users being created must be invited by another user. Defaults to False",
            "x-example": False,
        },
        # Feature Flag: Encrypted Basic Auth.
        "FEATURE_REQUIRE_ENCRYPTED_BASIC_AUTH": {
            "type": "boolean",
            "description": "Whether non-encrypted passwords (as opposed to encrypted tokens) can be used for basic auth. Defaults to False",
            "x-example": False,
        },
        # Feature Flag: Direct Login.
        "FEATURE_DIRECT_LOGIN": {
            "type": "boolean",
            "description": "Whether users can directly login to the UI. Defaults to True",
            "x-example": True,
        },
        # Feature Flag: Advertising V2.
        "FEATURE_ADVERTISE_V2": {
            "type": "boolean",
            "description": "Whether the v2/ endpoint is visible. Defaults to True",
            "x-example": True,
        },
        # Feature Flag: Log Rotation.
        "FEATURE_ACTION_LOG_ROTATION": {
            "type": "boolean",
            "description": "Whether or not to rotate old action logs to storage. Defaults to False",
            "x-example": False,
        },
        # Feature Flag: Library Support.
        "FEATURE_LIBRARY_SUPPORT": {
            "type": "boolean",
            "description": 'Whether to allow for "namespace-less" repositories when pulling and pushing from Docker. Defaults to True',
            "x-example": True,
        },
        # Feature Flag: Require Team Invite.
        "FEATURE_REQUIRE_TEAM_INVITE": {
            "type": "boolean",
            "description": "Whether to require invitations when adding a user to a team. Defaults to True",
            "x-example": True,
        },
        # Feature Flag: Collecting and Supporting Metadata.
        "FEATURE_USER_METADATA": {
            "type": "boolean",
            "description": "Whether to collect and support user metadata. Defaults to False",
            "x-example": False,
        },
        # Feature Flag: Public Reposiotires in _catalog Endpoint.
        "FEATURE_PUBLIC_CATALOG": {
            "type": "boolean",
            "description": "If set to true, the _catalog endpoint returns public repositories. Otherwise, only private repositories can be returned. Defaults to False",
            "x-example": False,
        },
        # Feature Flag: Reader Build Logs.
        "FEATURE_READER_BUILD_LOGS": {
            "type": "boolean",
            "description": "If set to true, build logs may be read by those with read access to the repo, rather than only write access or admin access. Defaults to False",
            "x-example": False,
        },
        # Feature Flag: Usernames Autocomplete.
        "FEATURE_PARTIAL_USER_AUTOCOMPLETE": {
            "type": "boolean",
            "description": "If set to true, autocompletion will apply to partial usernames. Defaults to True",
            "x-example": True,
        },
        # Feature Flag: User log access.
        "FEATURE_USER_LOG_ACCESS": {
            "type": "boolean",
            "description": "If set to true, users will have access to audit logs for their namespace. Defaults to False",
            "x-example": True,
        },
        # Feature Flag: User renaming.
        "FEATURE_USER_RENAME": {
            "type": "boolean",
            "description": "If set to true, users can rename their own namespace. Defaults to False",
            "x-example": True,
        },
        # Feature Flag: Username confirmation.
        "FEATURE_USERNAME_CONFIRMATION": {
            "type": "boolean",
            "description": "If set to true, users can confirm their generated usernames. Defaults to True",
            "x-example": False,
        },
        # Feature Flag: V1 push restriction.
        "FEATURE_RESTRICTED_V1_PUSH": {
            "type": "boolean",
            "description": "If set to true, only namespaces listed in V1_PUSH_WHITELIST support V1 push. Defaults to True",
            "x-example": False,
        },
        # Feature Flag: Support Repository Mirroring.
        "FEATURE_REPO_MIRROR": {
            "type": "boolean",
            "description": "Whether to enable support for repository mirroring. Defaults to False",
            "x-example": False,
        },
        "REPO_MIRROR_TLS_VERIFY": {
            "type": "boolean",
            "description": "Require HTTPS and verify certificates of Quay registry during mirror. Defaults to True",
            "x-example": True,
        },
        "REPO_MIRROR_SERVER_HOSTNAME": {
            "type": ["string", "null"],
            "description": "Replaces the SERVER_HOSTNAME as the destination for mirroring. Defaults to unset",
            "x-example": "openshift-quay-service",
        },
        "REPO_MIRROR_ROLLBACK": {
            "type": ["boolean", "null"],
            "description": "Enables rolling repository back to previous state in the event the mirror fails. Defaults to false",
            "x-example": "true",
        },
        # Feature Flag: V1 push restriction.
        "V1_PUSH_WHITELIST": {
            "type": "array",
            "description": "The array of namespace names that support V1 push if FEATURE_RESTRICTED_V1_PUSH is set to true.",
            "x-example": ["some", "namespaces"],
        },
        # Logs model
        "LOGS_MODEL": {
            "type": "string",
            "description": "Logs model for action logs",
            "enum": ["database", "transition_reads_both_writes_es", "elasticsearch", "splunk"],
            "x-example": "database",
        },
        "LOGS_MODEL_CONFIG": {
            "type": "object",
            "description": "Logs model config for action logs",
            "properties": {
                "producer": {
                    "type": "string",
                    "description": "Logs producer",
                    "enum": ["kafka", "elasticsearch", "kinesis_stream", "splunk", "splunk_hec"],
                    "x-example": "kafka",
                },
                "elasticsearch_config": {
                    "type": "object",
                    "description": "Elasticsearch cluster configuration",
                    "properties": {
                        "host": {
                            "type": "string",
                            "description": "Elasticsearch cluster endpoint",
                            "x-example": "host.elasticsearch.example",
                        },
                        "port": {
                            "type": "number",
                            "description": "Elasticsearch cluster endpoint port",
                            "x-example": 1234,
                        },
                        "access_key": {
                            "type": "string",
                            "description": "Elasticsearch user (or IAM key for AWS ES)",
                            "x-example": "some_string",
                        },
                        "secret_key": {
                            "type": "string",
                            "description": "Elasticsearch password (or IAM secret for AWS ES)",
                            "x-example": "some_secret_string",
                        },
                        "aws_region": {
                            "type": "string",
                            "description": "Amazon web service region",
                            "x-example": "us-east-1",
                        },
                        "use_ssl": {
                            "type": "boolean",
                            "description": "Use ssl for Elasticsearch. Defaults to True",
                            "x-example": True,
                        },
                        "index_prefix": {
                            "type": "string",
                            "description": "Elasticsearch's index prefix",
                            "x-example": "logentry_",
                        },
                        "index_settings": {
                            "type": "object",
                            "description": "Elasticsearch's index settings",
                        },
                    },
                },
                "kafka_config": {
                    "type": "object",
                    "description": "Kafka cluster configuration",
                    "properties": {
                        "bootstrap_servers": {
                            "type": "array",
                            "description": "List of Kafka brokers to bootstrap the client from",
                            "uniqueItems": True,
                            "items": {
                                "type": "string",
                            },
                        },
                        "topic": {
                            "type": "string",
                            "description": "Kafka topic to publish log entries to",
                            "x-example": "logentry",
                        },
                        "max_block_seconds": {
                            "type": "number",
                            "description": "Max number of seconds to block during a `send()`, either because the buffer is full or metadata unavailable",
                            "x-example": 10,
                        },
                    },
                },
                "kinesis_stream_config": {
                    "type": "object",
                    "description": "AWS Kinesis Stream configuration",
                    "properties": {
                        "stream_name": {
                            "type": "string",
                            "description": "Kinesis stream to send action logs to",
                            "x-example": "logentry-kinesis-stream",
                        },
                        "aws_region": {
                            "type": "string",
                            "description": "AWS region",
                            "x-example": "us-east-1",
                        },
                        "aws_access_key": {
                            "type": "string",
                            "description": "AWS access key",
                            "x-example": "some_access_key",
                        },
                        "aws_secret_key": {
                            "type": "string",
                            "description": "AWS secret key",
                            "x-example": "some_secret_key",
                        },
                        "connect_timeout": {
                            "type": "number",
                            "description": "Number of seconds before timeout when attempting to make a connection",
                            "x-example": 5,
                        },
                        "read_timeout": {
                            "type": "number",
                            "description": "Number of seconds before timeout when reading from a connection",
                            "x-example": 5,
                        },
                        "retries": {
                            "type": "number",
                            "description": "Max number of attempts made on a single request",
                            "x-example": 5,
                        },
                        "max_pool_connections": {
                            "type": "number",
                            "description": "The maximum number of connections to keep in a connection pool",
                            "x-example": 10,
                        },
                    },
                },
                "splunk_config": {
                    "type": "object",
                    "description": "Logs model config for splunk action logs/ splunk cluster configuration",
                    "x-reference": "https://dev.splunk.com/enterprise/docs/devtools/python/sdk-python"
                    "/howtousesplunkpython/howtogetdatapython#To-add-data-directly-to-an-index",
                    "properties": {
                        "host": {
                            "type": "string",
                            "description": "Splunk cluster endpoint",
                            "x-example": "host.splunk.example",
                        },
                        "port": {
                            "type": "number",
                            "description": "Splunk management cluster endpoint port",
                            "x-example": 1234,
                        },
                        "bearer_token": {
                            "type": "string",
                            "description": "Bearer_Token for splunk.See: "
                            "https://dev.splunk.com/enterprise/docs/devtools/python/sdk-python"
                            "/howtousesplunkpython/howtoconnectpython/#Log-in-using-a-bearer-token",
                            "x-example": "us-east-1",
                        },
                        "url_scheme": {
                            "type": "string",
                            "description": "The url scheme for accessing the splunk service. If Splunk is behind SSL"
                            "*at all*, this *must* be `https`",
                            "enum": ["http", "https"],
                            "x-example": "https",
                        },
                        "verify_ssl": {
                            "type": "boolean",
                            "description": "Enable (True) or disable (False) SSL verification for https connections."
                            "Defaults to True",
                            "x-example": True,
                        },
                        "index_prefix": {
                            "type": "string",
                            "description": "Splunk's index prefix",
                            "x-example": "splunk_logentry_",
                        },
                        "ssl_ca_path": {
                            "type": "string",
                            "description": "*Relative container path* to a single .pem file containing a CA "
                            "certificate for SSL verification",
                            "x-example": "conf/stack/ssl-ca-cert.pem",
                        },
                    },
                },
                "splunk_hec_config": {
                    "type": "object",
                    "description": "Logs model config for splunk HTTP event collector action logs configuration",
                    "x-reference": "https://docs.splunk.com/Documentation/SplunkCloud/latest/Data/UsetheHTTPEventCollector#More_information_on_HEC_for_developers",
                    "properties": {
                        "host": {
                            "type": "string",
                            "description": "Splunk cluster endpoint",
                            "x-example": "host.splunk.example",
                        },
                        "port": {
                            "type": "number",
                            "description": "Splunk management cluster endpoint port",
                            "x-example": 8080,
                            "default": 443,
                        },
                        "hec_token": {
                            "type": "string",
                            "description": "HEC token for splunk.",
                            "x-example": "1ad4d7bb-eed9-443a-897d-29e3b27df7a8",
                        },
                        "url_scheme": {
                            "type": "string",
                            "description": "The url scheme for accessing the splunk service. If Splunk is behind SSL"
                            "*at all*, this *must* be `https`",
                            "enum": ["http", "https"],
                            "x-example": "https",
                            "default": "https",
                        },
                        "verify_ssl": {
                            "type": "boolean",
                            "description": "Enable (True) or disable (False) SSL verification for https connections."
                            "Defaults to True",
                            "x-example": True,
                            "default": True,
                        },
                        "ssl_ca_path": {
                            "type": "string",
                            "description": "*Relative container path* to a single .pem file containing a CA "
                            "certificate for SSL verification",
                            "x-example": "conf/stack/ssl-ca-cert.pem",
                        },
                        "index": {
                            "type": "string",
                            "description": "The splunk index to use (overrides the token's default index).",
                            "x-example": "main",
                        },
                        "splunk_host": {
                            "type": "string",
                            "description": "The host name to log this event with (Defaults to the configured server hostname).",
                            "x-example": "quay.dev",
                            "default": "configured server hostname",
                        },
                        "splunk_sourcetype": {
                            "type": "string",
                            "description": "The name of the Splunk sourcetype to use.",
                            "x-example": "quay-sourcetype",
                            "default": "access_combined",
                        },
                    },
                    "required": ["host", "hec_token"],
                },
            },
        },
        # Feature Flag: Blacklist Email Domains
        "FEATURE_BLACKLISTED_EMAILS": {
            "type": "boolean",
            "description": "If set to true, no new User accounts may be created if their email domain is blacklisted.",
            "x-example": False,
        },
        # Blacklisted Email Domains
        "BLACKLISTED_EMAIL_DOMAINS": {
            "type": "array",
            "description": "The array of email-address domains that is used if FEATURE_BLACKLISTED_EMAILS is set to true.",
            "x-example": ["example.com", "example.org"],
        },
        "FRESH_LOGIN_TIMEOUT": {
            "type": "string",
            "description": "The time after which a fresh login requires users to reenter their password",
            "x-example": "5m",
        },
        # Webhook blacklist.
        "WEBHOOK_HOSTNAME_BLACKLIST": {
            "type": "array",
            "description": "The set of hostnames to disallow from webhooks when validating, beyond localhost",
            "x-example": ["somexternaldomain.com"],
        },
        "CREATE_PRIVATE_REPO_ON_PUSH": {
            "type": "boolean",
            "description": "Whether new repositories created by push are set to private visibility. Defaults to True.",
            "x-example": True,
        },
        "CREATE_NAMESPACE_ON_PUSH": {
            "type": "boolean",
            "description": "Whether new push to a non-existent organization creates it. Defaults to False.",
            "x-example": False,
        },
        # Allow first user to be initialized via API
        "FEATURE_USER_INITIALIZE": {
            "type": "boolean",
            "description": "If set to true, the first User account may be created via API /api/v1/user/initialize",
            "x-example": False,
        },
        # OCI artifact types
        "ALLOWED_OCI_ARTIFACT_TYPES": {
            "type": "object",
            "description": "The set of allowed OCI artifact mimetypes and the assiciated layer types",
            "x-example": {
                "application/vnd.cncf.helm.config.v1+json": ["application/tar+gzip"],
                "application/vnd.sylabs.sif.config.v1+json": [
                    "application/vnd.sylabs.sif.layer.v1.sif"
                ],
            },
        },
        "FEATURE_REFERRERS_API": {
            "type": "boolean",
            "description": "Enables OCI 1.1's referrers API",
            "x-example": False,
        },
        # Clean partial uploads during S3 multipart upload
        "CLEAN_BLOB_UPLOAD_FOLDER": {
            "type": "boolean",
            "description": "Automatically clean stale blobs leftover in the uploads storage folder from cancelled uploads",
            "x-example": False,
        },
        # Enable Quota Management
        "FEATURE_QUOTA_MANAGEMENT": {
            "type": "boolean",
            "description": "Enables configuration, caching, and validation for quota management feature",
            "x-example": False,
        },
        "FEATURE_QUOTA_SUPPRESS_FAILURES": {
            "type": "boolean",
            "description": "Catches and suppresses quota failures during image push and garbage collection",
            "x-example": False,
        },
        "DEFAULT_SYSTEM_REJECT_QUOTA_BYTES": {
            "type": "int",
            "description": "Enables system default quota reject byte allowance for all organizations",
            "x-example": False,
        },
        "QUOTA_TOTAL_DELAY_SECONDS": {
            "type": "int",
            "description": "The time to delay the Quota backfill operation. Must be set longer than the time required to complete the deployment.",
            "x-example": 30,
        },
        "QUOTA_BACKFILL": {
            "type": "boolean",
            "description": "Enables the quota backfill worker to calculate the size of pre-existing blobs",
            "x-example": True,
        },
        "QUOTA_BACKFILL_POLL_PERIOD": {
            "type": "int",
            "description": "The amount of time between runs of the quota backfill worker in seconds",
            "x-example": 15,
        },
        "QUOTA_BACKFILL_BATCH_SIZE": {
            "type": "int",
            "description": "The amount of namespaces that will be calculated for quota backfill on wakeup of the backfill worker.",
            "x-example": 100,
        },
        "QUOTA_INVALIDATE_TOTALS": {
            "type": "boolean",
            "description": "Invalidates totals when a write happens to a namespace and repository when FEATURE_QUOTA_MANAGEMENT is not enabled",
            "x-example": True,
        },
        "QUOTA_REGISTRY_SIZE_POLL_PERIOD": {
            "type": "int",
            "description": "The amount of time between runs of the quota registry size worker in seconds",
            "x-example": 30,
        },
        "FEATURE_EDIT_QUOTA": {
            "type": "boolean",
            "description": "Allow editing of quota configurations",
            "x-example": True,
        },
        "FEATURE_VERIFY_QUOTA": {
            "type": "boolean",
            "description": "Allow verification of quota on image push",
            "x-example": True,
        },
        "FEATURE_EXPORT_COMPLIANCE": {
            "type": "boolean",
            "description": "Use Red Hat Export Compliance Service during Red Hat SSO (only used in Quay.io)",
            "x-example": False,
        },
        "FEATURE_MANIFEST_SUBJECT_BACKFILL": {
            "type": "boolean",
            "description": "Enable the backfill worker to index existing manifest subjects",
            "x-example": True,
        },
        "UI_V2_FEEDBACK_FORM": {
            "type": "string",
            "description": "User feedback form for UI-V2",
            "x-example": "http://url-for-user-feedback-form.com",
        },
        "FEATURE_UI_V2": {
            "type": "boolean",
            "description": "Enables user to try the beta UI Environment",
            "x-example": False,
        },
        "EXPORT_COMPLIANCE_ENDPOINT": {
            "type": "string",
            "description": "The Red Hat Export Compliance Service Endpoint (only used in Quay.io)",
            "x-example": "export-compliance.com",
        },
        "CORS_ORIGIN": {
            "type": "array",
            "description": "Cross-Origin domain to allow requests from",
            "x-example": ["localhost:9000", "localhost:8080"],
        },
        "FEATURE_LISTEN_IP_VERSION": {
            "type": "string",
            "description": "Enables IPv4, IPv6 or dual-stack networking. Defaults to `IPv4`.",
            "x-example": "IPv4",
        },
        "GLOBAL_READONLY_SUPER_USERS": {
            "type": "array",
            "description": "Quay usernames of those super users to be granted global readonly privileges",
            "uniqueItems": True,
            "items": {
                "type": "string",
            },
        },
        "FEATURE_SUPERUSERS_FULL_ACCESS": {
            "type": "boolean",
            "description": "Grant superusers full access to repositories, registry-wide",
            "x-example": False,
        },
        "FEATURE_SUPERUSERS_ORG_CREATION_ONLY": {
            "type": "boolean",
            "description": "Whether to only allow superusers to create organizations",
            "x-example": False,
        },
        "FEATURE_RESTRICTED_USERS": {
            "type": "boolean",
            "description": "Grant non-whitelisted users restricted permissions",
            "x-example": False,
        },
        "RESTRICTED_USERS_WHITELIST": {
            "type": "array",
            "description": "Whitelisted users to exclude when FEATURE_RESTRICTED_USERS is enabled",
            "x-example": ["devtable"],
        },
        "FEATURE_SECURITY_SCANNER_NOTIFY_ON_NEW_INDEX": {
            "type": "boolean",
            "description": "Whether to allow sending notifications about vulnerabilities for new pushes",
            "x-example": True,
        },
        "RESET_CHILD_MANIFEST_EXPIRATION": {
            "type": "boolean",
            "description": "When a manifest list is pushed, reset the expiry of the child manifest tags to become immediately eligible for GC on parent tag deletion",
            "x-example": True,
        },
        "PERMANENTLY_DELETE_TAGS": {
            "type": "boolean",
            "description": "Enables functionality related to the removal of tags from the time machine window",
            "x-example": True,
        },
        "FEATURE_ENTITLEMENT_RECONCILIATION": {
            "type": "boolean",
            "description": "Enable reconciler for internal RH marketplace",
            "x-example": False,
        },
        "ENTITLEMENT_RECONCILIATION_USER_ENDPOINT": {
            "type": "string",
            "description": "Endpoint for internal RH users API",
            "x-example": "https://internal-rh-user-endpoint",
        },
        "ENTITLEMENT_RECONCILIATION_MARKETPLACE_ENDPOINT": {
            "type": "string",
            "description": "Endpoint for internal RH marketplace API",
            "x-example": "https://internal-rh-marketplace-endpoint",
        },
        # Custom terms of service
        "TERMS_OF_SERVICE_URL": {
            "type": "string",
            "description": "Enable customizing of terms of service for on-prem installations",
            "x-example": "https://quay.io/tos",
        },
        "ROBOTS_DISALLOW": {
            "type": "boolean",
            "description": "If robot accounts are prevented from any interaction as well as from being created. Defaults to False",
        },
        "ROBOTS_WHITELIST": {
            "type": "array",
            "description": "List of robot accounts allowed for example, mirroring. Defaults to empty",
        },
        "FEATURE_AUTO_PRUNE": {
            "type": "boolean",
            "description": "Enable functionality related to the auto-pruning of tags",
            "x-example": False,
        },
        "FEATURE_UI_DELAY_AFTER_WRITE": {
            "type": "boolean",
            "description": "Adds a delay in the UI after each create operation. Useful if quay is reading from a different DB and there is replication delay between the write and read DBs. Defaults to False",
            "x-example": False,
        },
        "UI_DELAY_AFTER_WRITE_SECONDS": {
            "type": "int",
            "description": "Number of seconds to wait after a write operation in the UI",
            "x-example": 3,
        },
        "NOTIFICATION_MIN_SEVERITY_ON_NEW_INDEX": {
            "type": "string",
            "description": "Set minimal security level for new notifications on detected vulnerabilities. Avoids creation of large number of notifications after first index.",
            "x-example": "High",
        },
        "FEATURE_ASSIGN_OAUTH_TOKEN": {
            "type": "boolean",
            "description": "Allows organization administrators to assign OAuth tokens to other users",
            "x-example": False,
        },
        "DEFAULT_NAMESPACE_AUTOPRUNE_POLICY": {
            "type": "object",
            "description": "Default auto-prune policy applied to all organizations and repositories",
            "properties": {
                "method": {
                    "type": "string",
                    "description": "The method to prune tags by",
                    "enum": ["number_of_tags", "creation_date"],
                    "x-example": "number_of_tags",
                },
                "value": {
                    "type": ["string", "number"],
                    "description": "The value for the configured method. For number_of_tags it is a number denoting the number of tags to keep, for creation_date it is a string with the duration to keep tags for",
                    "x-example": "2d",
                },
            },
        },
        "FEATURE_IMAGE_EXPIRY_TRIGGER": {
            "type": "boolean",
            "description": "Allows users to set up notifications on image expiry",
            "x-example": False,
        },
        "NOTIFICATION_TASK_RUN_MINIMUM_INTERVAL_MINUTES": {
            "type": "number",
            "description": "Interval in minutes that defines frequency to re-run notifications",
            "x-example": 5000,
        },
<<<<<<< HEAD
        "DISABLE_PUSHES": {
            "type": "boolean",
            "description": "Only disables pushes of new content to the registry, while retaining all other functionality. Differs from read only mode because database is not set as read-only.",
            "x-example": False,
=======
        "MANIFESTS_ENDPOINT_KEEPALIVE_TIMEOUT": {
            "type": "string",
            "description": "Nginx keep alive timeout for manifests endpoints used by pulls and pushes",
            "x-example": "2s",
        },
        "MANIFESTS_ENDPOINT_READ_TIMEOUT": {
            "type": "string",
            "description": "Nginx read timeout for manifests endpoints used by pulls and pushes",
            "x-example": "5m",
>>>>>>> e04fddaf
        },
    },
}<|MERGE_RESOLUTION|>--- conflicted
+++ resolved
@@ -1563,12 +1563,11 @@
             "description": "Interval in minutes that defines frequency to re-run notifications",
             "x-example": 5000,
         },
-<<<<<<< HEAD
         "DISABLE_PUSHES": {
             "type": "boolean",
             "description": "Only disables pushes of new content to the registry, while retaining all other functionality. Differs from read only mode because database is not set as read-only.",
             "x-example": False,
-=======
+        },
         "MANIFESTS_ENDPOINT_KEEPALIVE_TIMEOUT": {
             "type": "string",
             "description": "Nginx keep alive timeout for manifests endpoints used by pulls and pushes",
@@ -1578,7 +1577,6 @@
             "type": "string",
             "description": "Nginx read timeout for manifests endpoints used by pulls and pushes",
             "x-example": "5m",
->>>>>>> e04fddaf
         },
     },
 }