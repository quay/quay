--- conflicted
+++ resolved
@@ -22,11 +22,7 @@
             pass
 
     if secret_key is None:
-<<<<<<< HEAD
-        secret_key = str(bytearray(list(map(ord, config_secret_key))))
-=======
         secret_key = bytearray(list(map(ord, config_secret_key)))
->>>>>>> b58be075
 
     # Otherwise, use the bytes directly.
     assert len(secret_key) > 0
