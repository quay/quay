--- conflicted
+++ resolved
@@ -14,13 +14,9 @@
         return public_code
 
     assert isinstance(private_token, str)
-<<<<<<< HEAD
-    return base64.b64encode("%s%s%s" % (public_code, DELIMITER, private_token))
-=======
     b = ("%s%s%s" % (public_code, DELIMITER, private_token)).encode("utf-8")
 
     return base64.b64encode(b)
->>>>>>> b58be075
 
 
 def decode_public_private_token(encoded, allow_public_only=False):
