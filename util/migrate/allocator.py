--- conflicted
+++ resolved
@@ -10,8 +10,6 @@
 
 # Read the DEBUGLOG environment variable
 debug_log = os.getenv("DEBUGLOG", "false").lower() == "true"
-
-<<<<<<< HEAD
 
 # Define the logging format to include worker_name and stream_type
 log_format = f"%(asctime)s [%(process)d] [%(levelname)s] [%(name)s] %(message)s"
@@ -22,14 +20,6 @@
     format=log_format,
     datefmt="%Y-%m-%d %H:%M:%S",
 )
-=======
-# Set the logging level based on DEBUGLOG
-if debug_log:
-    logging.basicConfig(level=logging.DEBUG)
-else:
-    logging.basicConfig(level=logging.INFO)
->>>>>>> 06a816dd
-
 
 class NoAvailableKeysError(ValueError):
     pass
