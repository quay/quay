import logging
<<<<<<< HEAD
import os
=======
>>>>>>> 5fc22a22
import random
from datetime import datetime, timedelta
from unittest.mock import patch

import pytest

from util.migrate.allocator import (
    CompletedKeys,
    NoAvailableKeysError,
    yield_random_entries,
)


<<<<<<< HEAD
# Utility function to configure logging based on DEBUGLOG environment variable
def configure_logging():
    debug_log = os.getenv("DEBUGLOG", "false").lower() == "true"
    if debug_log:
        logging.basicConfig(level=logging.DEBUG)
    else:
        logging.basicConfig(level=logging.INFO)


# Test to ensure logging setup is correctly configured
def test_logging_setup():
    with patch("logging.basicConfig") as mock_basic_config:
        # Test with DEBUGLOG set to "true"
        os.environ["DEBUGLOG"] = "true"
        configure_logging()
        mock_basic_config.assert_called_once_with(level=logging.DEBUG)
        mock_basic_config.reset_mock()  # Reset mock to call it again with different arguments

        # Test with DEBUGLOG set to "false"
        os.environ["DEBUGLOG"] = "false"
        configure_logging()
        mock_basic_config.assert_called_once_with(level=logging.INFO)
        os.environ.pop("DEBUGLOG")
=======
# Utility function to test logging setup
def test_logging_setup(caplog):
    # Test with DEBUGLOG set to "true"
    os.environ["DEBUGLOG"] = "true"
    logging.basicConfig(level=logging.DEBUG)

    with caplog.at_level(logging.DEBUG):
        logger = logging.getLogger("util.migrate.allocator")
        logger.debug("Debug log test message")

    assert "Debug log test message" in caplog.text
    os.environ.pop("DEBUGLOG")

    # Test with DEBUGLOG set to "false"
    os.environ["DEBUGLOG"] = "false"
    logging.basicConfig(level=logging.INFO)

    with caplog.at_level(logging.INFO):
        logger = logging.getLogger("util.migrate.allocator")
        logger.debug("This debug log should not be captured")
        logger.info("Info log test message")

    assert "This debug log should not be captured" not in caplog.text
    assert "Info log test message" in caplog.text
    os.environ.pop("DEBUGLOG")
>>>>>>> 5fc22a22


def test_merge_blocks_operations():
    candidates = CompletedKeys(10)
    assert candidates.num_remaining == 10
    candidates.mark_completed(1, 5)

    assert candidates.is_available(5)
    assert candidates.is_available(0)
    assert not candidates.is_available(1)
    assert not candidates.is_available(4)
    assert not candidates.is_available(11)
    assert not candidates.is_available(10)
    assert len(candidates._slabs) == 1
    assert candidates.num_remaining == 6

    candidates.mark_completed(5, 6)
    assert not candidates.is_available(5)
    assert candidates.is_available(6)
    assert len(candidates._slabs) == 1
    assert candidates.num_remaining == 5

    candidates.mark_completed(3, 8)
    assert candidates.is_available(9)
    assert candidates.is_available(8)
    assert not candidates.is_available(7)
    assert len(candidates._slabs) == 1
    assert candidates.num_remaining == 3


def test_adjust_max():
    candidates = CompletedKeys(10)
    assert candidates.num_remaining == 10
    assert len(candidates._slabs) == 0

    assert candidates.is_available(9)
    candidates.mark_completed(5, 12)
    assert len(candidates._slabs) == 0
    assert candidates.num_remaining == 5

    assert not candidates.is_available(9)
    assert candidates.is_available(4)


def test_adjust_min():
    candidates = CompletedKeys(10)
    assert candidates.num_remaining == 10
    assert len(candidates._slabs) == 0

    assert candidates.is_available(2)
    candidates.mark_completed(0, 3)
    assert len(candidates._slabs) == 0
    assert candidates.num_remaining == 7

    assert not candidates.is_available(2)
    assert candidates.is_available(4)


def test_inside_block():
    candidates = CompletedKeys(10)
    assert candidates.num_remaining == 10
    candidates.mark_completed(1, 8)
    assert len(candidates._slabs) == 1
    assert candidates.num_remaining == 3

    candidates.mark_completed(2, 5)
    assert len(candidates._slabs) == 1
    assert candidates.num_remaining == 3
    assert not candidates.is_available(1)
    assert not candidates.is_available(5)


def test_wrap_block():
    candidates = CompletedKeys(10)
    assert candidates.num_remaining == 10
    candidates.mark_completed(2, 5)
    assert len(candidates._slabs) == 1
    assert candidates.num_remaining == 7

    candidates.mark_completed(1, 8)
    assert len(candidates._slabs) == 1
    assert candidates.num_remaining == 3
    assert not candidates.is_available(1)
    assert not candidates.is_available(5)


def test_non_contiguous():
    candidates = CompletedKeys(10)
    assert candidates.num_remaining == 10

    candidates.mark_completed(1, 5)
    assert len(candidates._slabs) == 1
    assert candidates.num_remaining == 6
    assert candidates.is_available(5)
    assert candidates.is_available(6)

    candidates.mark_completed(6, 8)
    assert len(candidates._slabs) == 2
    assert candidates.num_remaining == 4
    assert candidates.is_available(5)
    assert not candidates.is_available(6)


def test_big_merge():
    candidates = CompletedKeys(10)
    assert candidates.num_remaining == 10

    candidates.mark_completed(1, 5)
    assert len(candidates._slabs) == 1
    assert candidates.num_remaining == 6

    candidates.mark_completed(6, 8)
    assert len(candidates._slabs) == 2
    assert candidates.num_remaining == 4

    candidates.mark_completed(5, 6)
    assert len(candidates._slabs) == 1
    assert candidates.num_remaining == 3


def test_range_limits():
    candidates = CompletedKeys(10)
    assert not candidates.is_available(-1)
    assert not candidates.is_available(10)

    assert candidates.is_available(9)
    assert candidates.is_available(0)


def test_random_saturation():
    candidates = CompletedKeys(100)
    with pytest.raises(NoAvailableKeysError):
        for _ in range(101):
            start = candidates.get_block_start_index(10)
            assert candidates.is_available(start)
            candidates.mark_completed(start, start + 10)

    assert candidates.num_remaining == 0


def test_huge_dataset():
    candidates = CompletedKeys(1024 * 1024)
    start_time = datetime.now()
    iterations = 0
    with pytest.raises(NoAvailableKeysError):
        while (datetime.now() - start_time) < timedelta(seconds=10):
            start = candidates.get_block_start_index(1024)
            assert candidates.is_available(start)
            candidates.mark_completed(start, start + random.randint(512, 1024))
            iterations += 1

    assert iterations > 1024
    assert candidates.num_remaining == 0


class FakeQuery(object):
    def __init__(self, result_list):
        self._result_list = result_list

    def limit(self, *args, **kwargs):
        return self

    def where(self, *args, **kwargs):
        return self

    def order_by(self, *args, **kwargs):
        return self

    def __iter__(self):
        return self._result_list.__iter__()


FAKE_PK_FIELD = 10  # Must be able to compare to integers


def test_no_work():
    def create_empty_query():
        return FakeQuery([])

    for _ in yield_random_entries(create_empty_query, FAKE_PK_FIELD, 1, 10):
        assert False, "There should never be any actual work!"<|MERGE_RESOLUTION|>--- conflicted
+++ resolved
@@ -1,8 +1,5 @@
 import logging
-<<<<<<< HEAD
 import os
-=======
->>>>>>> 5fc22a22
 import random
 from datetime import datetime, timedelta
 from unittest.mock import patch
@@ -16,57 +13,31 @@
 )
 
 
-<<<<<<< HEAD
 # Utility function to configure logging based on DEBUGLOG environment variable
 def configure_logging():
     debug_log = os.getenv("DEBUGLOG", "false").lower() == "true"
-    if debug_log:
-        logging.basicConfig(level=logging.DEBUG)
-    else:
-        logging.basicConfig(level=logging.INFO)
-
-
-# Test to ensure logging setup is correctly configured
+    level = logging.DEBUG if debug_log else logging.INFO
+    logging.basicConfig(level=level)
+
+
+# Test to verify logging setup
 def test_logging_setup():
     with patch("logging.basicConfig") as mock_basic_config:
+
         # Test with DEBUGLOG set to "true"
         os.environ["DEBUGLOG"] = "true"
         configure_logging()
         mock_basic_config.assert_called_once_with(level=logging.DEBUG)
-        mock_basic_config.reset_mock()  # Reset mock to call it again with different arguments
+        mock_basic_config.reset_mock()  # Reset mock for the next test
 
         # Test with DEBUGLOG set to "false"
         os.environ["DEBUGLOG"] = "false"
         configure_logging()
         mock_basic_config.assert_called_once_with(level=logging.INFO)
-        os.environ.pop("DEBUGLOG")
-=======
-# Utility function to test logging setup
-def test_logging_setup(caplog):
-    # Test with DEBUGLOG set to "true"
-    os.environ["DEBUGLOG"] = "true"
-    logging.basicConfig(level=logging.DEBUG)
-
-    with caplog.at_level(logging.DEBUG):
-        logger = logging.getLogger("util.migrate.allocator")
-        logger.debug("Debug log test message")
-
-    assert "Debug log test message" in caplog.text
+        mock_basic_config.reset_mock()  # Reset mock for the next test
+
+    # Clean up environment variable
     os.environ.pop("DEBUGLOG")
-
-    # Test with DEBUGLOG set to "false"
-    os.environ["DEBUGLOG"] = "false"
-    logging.basicConfig(level=logging.INFO)
-
-    with caplog.at_level(logging.INFO):
-        logger = logging.getLogger("util.migrate.allocator")
-        logger.debug("This debug log should not be captured")
-        logger.info("Info log test message")
-
-    assert "This debug log should not be captured" not in caplog.text
-    assert "Info log test message" in caplog.text
-    os.environ.pop("DEBUGLOG")
->>>>>>> 5fc22a22
 
 
 def test_merge_blocks_operations():
