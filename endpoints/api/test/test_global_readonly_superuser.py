--- conflicted
+++ resolved
@@ -314,7 +314,6 @@
         # This ensures devtable has no admin permissions on it
         randomuser = model.user.get_user("randomuser")
         try:
-<<<<<<< HEAD
             org = model.organization.get_organization("testorglogs")
         except model.InvalidOrganizationException:
             org = model.organization.create_organization(
@@ -326,15 +325,6 @@
             model.team.get_organization_team("testorglogs", "owners")
         except model.InvalidTeamException:
             model.team.create_team("owners", org, "admin", "Team for owners")
-
-=======
-            model.organization.get_organization("testorglogs")
-        except model.InvalidOrganizationException:
-            model.organization.create_organization(
-                "testorglogs", "testorglogs@test.com", randomuser
-            )
-
->>>>>>> 47f7e1c9
         yield
         # Note: We don't clean up the organization because it has foreign key constraints
         # and the test database is reset between test runs anyway
@@ -417,7 +407,6 @@
             resp = conduct_api_call(
                 cl, ExportOrgLogs, "POST", {"orgname": "testorglogs"}, export_data, 403
             )
-<<<<<<< HEAD
             assert resp.status_code == 403
 
     def test_global_readonly_superuser_can_access_team_members_without_full_access(self, app):
@@ -553,7 +542,4 @@
                 200,
             )
             assert resp.status_code == 200
-            assert "prototypes" in resp.json
-=======
-            assert resp.status_code == 403
->>>>>>> 47f7e1c9
+            assert "prototypes" in resp.json