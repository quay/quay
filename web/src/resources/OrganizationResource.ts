--- conflicted
+++ resolved
@@ -20,13 +20,8 @@
   is_admin?: boolean;
   preferred_namespace?: boolean;
   teams?: string[];
-<<<<<<< HEAD
   email?: string;
   tag_expiration_s?: number;
-=======
-  tag_expiration_s: number;
-  email: string;
->>>>>>> faa0315a
 }
 
 export async function fetchOrg(orgname: string, signal: AbortSignal) {
@@ -119,7 +114,6 @@
   return response.data;
 }
 
-<<<<<<< HEAD
 export interface UpdateOrgRequest {
   invoice_email?: boolean;
   invoice_email_address?: string;
@@ -134,7 +128,9 @@
   const updateOrgUrl = `/api/v1/organization/${name}`;
   const response = await axios.put(updateOrgUrl, updateOrgRequest);
   assertHttpCode(response.status, 200);
-=======
+  return response.data;
+}
+
 export async function updateOrgSettings(
   namespace: string,
   tag_expiration_s: number,
@@ -152,6 +148,5 @@
     payload['tag_expiration_s'] = tag_expiration_s;
   }
   const response = await axios.put(updateSettingsUrl, payload);
->>>>>>> faa0315a
   return response.data;
 }