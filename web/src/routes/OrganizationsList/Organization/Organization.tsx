--- conflicted
+++ resolved
@@ -37,30 +37,19 @@
   const repositoriesSubNav = [
     {
       name: 'Repositories',
-<<<<<<< HEAD
-      component: <RepositoriesList />,
-      visible: true
-    },
-    {
-      name: 'Robot accounts',
-      component: <RobotAccountsList orgName={orgName} />,
-      visible: organization.is_org_admin || organization.is_admin,
-    },
-    {
-      name: 'Settings',
-      component: <Settings />,
-      visible: organization.is_org_admin || organization.is_admin,
-=======
       component: <RepositoriesList organizationName={organizationName} />,
+      visible: true,
     },
     {
       name: 'Robot accounts',
       component: <RobotAccountsList organizationName={organizationName} />,
+      visible: organization.is_org_admin || organization.is_admin,
+
     },
     {
       name: 'Settings',
       component: <Settings organizationName={organizationName} />,
->>>>>>> 1634f817
+      visible: organization.is_org_admin || organization.is_admin,
     },
   ];
 
