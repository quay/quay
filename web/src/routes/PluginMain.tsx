--- conflicted
+++ resolved
@@ -63,12 +63,8 @@
   }
 
   const quayConfig = useQuayConfig();
-<<<<<<< HEAD
-  const {loading, error} = useCurrentUser();
-=======
   const {user, loading, error} = useCurrentUser();
-  const chrome = useChrome();
->>>>>>> 3a90e1b4
+
   const setIsPluginState = useSetRecoilState(IsPluginState);
   const [isConfirmUserModalOpen, setConfirmUserModalOpen] = useState(false);
 
