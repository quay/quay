--- conflicted
+++ resolved
@@ -31,17 +31,9 @@
 import TagActions from './TagsActions';
 import {RepositoryDetails} from 'src/resources/RepositoryResource';
 import Conditional from 'src/components/empty/Conditional';
-<<<<<<< HEAD
 import {useQuayConfig} from 'src/hooks/UseQuayConfig';
 import ManifestListSize from 'src/components/Table/ManifestListSize';
 import {useTagPullStatistics} from 'src/hooks/UseTags';
-=======
-import {useQuayState} from 'src/hooks/UseQuayState';
-import TagExpiration from './TagsTableExpiration';
-import ManifestListSize from 'src/components/Table/ManifestListSize';
-import Labels from 'src/components/labels/Labels';
-import './Tags.css';
->>>>>>> 40add53f
 
 function SubRow(props: SubRowProps) {
   return (
@@ -106,7 +98,6 @@
 
   const location = useLocation();
 
-<<<<<<< HEAD
   // Fetch pull statistics for this specific tag
   const {
     pullStatistics,
@@ -118,12 +109,6 @@
     tag.name,
     config?.features?.IMAGE_PULL_STATS || false,
   );
-=======
-  // Calculate colspan dynamically based on whether actions column is shown
-  // Columns: expand(1) + select(1) + tag(1) + security(1) + size(1) + lastModified(1) + expires(1) + manifest(1) + pull(1) + actions(conditional)
-  const expandedColspan =
-    !inReadOnlyMode && props.repoDetails?.can_write ? 9 : 8;
->>>>>>> 40add53f
 
   return (
     <Tbody
