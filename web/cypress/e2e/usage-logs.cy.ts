--- conflicted
+++ resolved
@@ -199,15 +199,13 @@
     cy.get('[class=pf-v5-c-chart]').should('be.visible');
   });
 
-<<<<<<< HEAD
+
   it('empty chart', () => {
     cy.visit('/organization/projectquay');
     cy.contains('Logs').click();
     cy.contains('No data to display.').should('be.visible');
   });
 
-=======
->>>>>>> d3be959b
   it('filter logs', () => {
     cy.intercept('GET', '/api/v1/organization/projectquay/logs?*', logsResp);
 
